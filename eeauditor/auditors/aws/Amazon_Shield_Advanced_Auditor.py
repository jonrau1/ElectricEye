# This file is part of ElectricEye.

# ElectricEye is free software: you can redistribute it and/or modify
# it under the terms of the GNU General Public License as published by
# the Free Software Foundation, either version 3 of the License, or
# (at your option) any later version.

# ElectricEye is distributed in the hope that it will be useful,
# but WITHOUT ANY WARRANTY; without even the implied warranty of
# MERCHANTABILITY or FITNESS FOR A PARTICULAR PURPOSE.  See the
# GNU General Public License for more details.

# You should have received a copy of the GNU General Public License along with ElectricEye.
# If not, see https://github.com/jonrau1/ElectricEye/blob/master/LICENSE.

import boto3
import datetime
from check_register import CheckRegister

registry = CheckRegister()
# import boto3 clients
shield = boto3.client("shield")
route53 = boto3.client("route53")
elbclassic = boto3.client("elb")
elbv2 = boto3.client("elbv2")
ec2 = boto3.client("ec2")
cloudfront = boto3.client("cloudfront")
# put region conditional check in each individual function - Shield APIs only available in us-east-1
# add a boto3.Session() to manually set Region to us-west-2 for Global Accelerators

@registry.register_check("shield")
def shield_advanced_route_53_protection_check(cache: dict, awsAccountId: str, awsRegion: str, awsPartition: str) -> dict:
    """[ShieldAdvanced.1] Route 53 Hosted Zones should be protected by Shield Advanced"""
    if awsRegion != "us-east-1":
        print("Shield APIs only available in us-east-1!")
    else:
        response = route53.list_hosted_zones()
        for hostedzone in response["HostedZones"]:
            rawHzId = str(hostedzone["Id"])
            hostedZoneId = rawHzId.replace("/hostedzone/", "")
            hostedZoneArn = f"arn:{awsPartition}:route53:::hostedzone/{hostedZoneId}"
            iso8601Time = (
                datetime.datetime.utcnow().replace(tzinfo=datetime.timezone.utc).isoformat()
            )
            try:
                # this is a passing check
                response = shield.describe_protection(ResourceArn=hostedZoneArn)
                finding = {
                    "SchemaVersion": "2018-10-08",
                    "Id": hostedZoneArn + "/route53-shield-adv-protection-check",
                    "ProductArn": f"arn:{awsPartition}:securityhub:{awsRegion}:{awsAccountId}:product/{awsAccountId}/default",
                    "GeneratorId": hostedZoneArn,
                    "AwsAccountId": awsAccountId,
                    "Types": ["Software and Configuration Checks/AWS Security Best Practices"],
                    "FirstObservedAt": iso8601Time,
                    "CreatedAt": iso8601Time,
                    "UpdatedAt": iso8601Time,
                    "Severity": {"Label": "INFORMATIONAL"},
                    "Confidence": 99,
                    "Title": "[ShieldAdvanced.1] Route 53 Hosted Zones should be protected by Shield Advanced",
                    "Description": "Route53 Hosted Zone "
                    + hostedZoneId
                    + " is protected by Shield Advanced.",
                    "Remediation": {
                        "Recommendation": {
                            "Text": "For information on adding Shield Advanced protection to resources refer to the Adding AWS Shield Advanced Protection to AWS Resources section of the AWS WAF, AWS Firewall Manager, and AWS Shield Advanced Developer Guide",
                            "Url": "https://docs.aws.amazon.com/waf/latest/developerguide/configure-new-protection.html",
                        }
                    },
                    "ProductFields": {"Product Name": "ElectricEye"},
                    "Resources": [
                        {
                            "Type": "AwsRoute53HostedZone",
                            "Id": hostedZoneArn,
                            "Partition": awsPartition,
                            "Region": awsRegion,
                            "Details": {"Other": {"hostedZoneId": hostedZoneId}},
                        }
                    ],
                    "Compliance": {
                        "Status": "PASSED",
                        "RelatedRequirements": [
                            "NIST CSF ID.BE-5",
                            "NIST CSF PR.PT-5",
                            "NIST SP 800-53 CP-2",
                            "NIST SP 800-53 CP-11",
                            "NIST SP 800-53 SA-13",
                            "NIST SP 800-53 SA14",
                            "AICPA TSC CC3.1",
                            "AICPA TSC A1.2",
                            "ISO 27001:2013 A.11.1.4",
                            "ISO 27001:2013 A.17.1.1",
                            "ISO 27001:2013 A.17.1.2",
                            "ISO 27001:2013 A.17.2.1",
                        ],
                    },
                    "Workflow": {"Status": "RESOLVED"},
                    "RecordState": "ARCHIVED",
                }
                yield finding
            except Exception as e:
                if (
                    str(e)
                    == "An error occurred (ResourceNotFoundException) when calling the DescribeProtection operation: The referenced protection does not exist."
                ):
                    finding = {
                        "SchemaVersion": "2018-10-08",
                        "Id": hostedZoneArn + "/route53-shield-adv-protection-check",
                        "ProductArn": f"arn:{awsPartition}:securityhub:{awsRegion}:{awsAccountId}:product/{awsAccountId}/default",
                        "GeneratorId": hostedZoneArn,
                        "AwsAccountId": awsAccountId,
                        "Types": ["Software and Configuration Checks/AWS Security Best Practices"],
                        "FirstObservedAt": iso8601Time,
                        "CreatedAt": iso8601Time,
                        "UpdatedAt": iso8601Time,
                        "Severity": {"Label": "MEDIUM"},
                        "Confidence": 99,
                        "Title": "[ShieldAdvanced.1] Route 53 Hosted Zones should be protected by Shield Advanced",
                        "Description": "Route53 Hosted Zone "
                        + hostedZoneId
                        + " is not protected by Shield Advanced. Refer to the remediation instructions if this configuration is not intended",
                        "Remediation": {
                            "Recommendation": {
                                "Text": "For information on adding Shield Advanced protection to resources refer to the Adding AWS Shield Advanced Protection to AWS Resources section of the AWS WAF, AWS Firewall Manager, and AWS Shield Advanced Developer Guide",
                                "Url": "https://docs.aws.amazon.com/waf/latest/developerguide/configure-new-protection.html",
                            }
                        },
                        "ProductFields": {"Product Name": "ElectricEye"},
                        "Resources": [
                            {
                                "Type": "AwsRoute53HostedZone",
                                "Id": hostedZoneArn,
                                "Partition": awsPartition,
                                "Region": awsRegion,
                                "Details": {"Other": {"hostedZoneId": hostedZoneId}},
                            }
                        ],
                        "Compliance": {
                            "Status": "FAILED",
                            "RelatedRequirements": [
                                "NIST CSF ID.BE-5",
                                "NIST CSF PR.PT-5",
                                "NIST SP 800-53 CP-2",
                                "NIST SP 800-53 CP-11",
                                "NIST SP 800-53 SA-13",
                                "NIST SP 800-53 SA14",
                                "AICPA TSC CC3.1",
                                "AICPA TSC A1.2",
                                "ISO 27001:2013 A.11.1.4",
                                "ISO 27001:2013 A.17.1.1",
                                "ISO 27001:2013 A.17.1.2",
                                "ISO 27001:2013 A.17.2.1",
                            ],
                        },
                        "Workflow": {"Status": "NEW"},
                        "RecordState": "ACTIVE",
                    }
                    yield finding
                else:
                    print(e)

@registry.register_check("shield")
def shield_advanced_elb_protection_check(cache: dict, awsAccountId: str, awsRegion: str, awsPartition: str) -> dict:
    """[ShieldAdvanced.2] Classic Load Balancers should be protected by Shield Advanced"""
    if awsRegion != "us-east-1":
        print("Shield APIs only available in us-east-1!")
    else:
        response = elbclassic.describe_load_balancers()
        for classicbalancer in response["LoadBalancerDescriptions"]:
            clbName = str(classicbalancer["LoadBalancerName"])
            clbArn = f"arn:{awsPartition}:elasticloadbalancing:{awsRegion}:{awsAccountId}:loadbalancer/{clbName}"
            iso8601Time = (
                datetime.datetime.utcnow().replace(tzinfo=datetime.timezone.utc).isoformat()
            )
            try:
                # this is a passing check
                response = shield.describe_protection(ResourceArn=clbArn)
                finding = {
                    "SchemaVersion": "2018-10-08",
                    "Id": clbArn + "/classiclb-shield-adv-protection-check",
                    "ProductArn": f"arn:{awsPartition}:securityhub:{awsRegion}:{awsAccountId}:product/{awsAccountId}/default",
                    "GeneratorId": clbArn,
                    "AwsAccountId": awsAccountId,
                    "Types": ["Software and Configuration Checks/AWS Security Best Practices"],
                    "FirstObservedAt": iso8601Time,
                    "CreatedAt": iso8601Time,
                    "UpdatedAt": iso8601Time,
                    "Severity": {"Label": "INFORMATIONAL"},
                    "Confidence": 99,
                    "Title": "[ShieldAdvanced.2] Classic Load Balancers should be protected by Shield Advanced",
                    "Description": "Classic Load Balancer "
                    + clbName
                    + " is protected by Shield Advanced.",
                    "Remediation": {
                        "Recommendation": {
                            "Text": "For information on adding Shield Advanced protection to resources refer to the Adding AWS Shield Advanced Protection to AWS Resources section of the AWS WAF, AWS Firewall Manager, and AWS Shield Advanced Developer Guide",
                            "Url": "https://docs.aws.amazon.com/waf/latest/developerguide/configure-new-protection.html",
                        }
                    },
                    "ProductFields": {"Product Name": "ElectricEye"},
                    "Resources": [
                        {
                            "Type": "AwsElbLoadBalancer",
                            "Id": clbArn,
                            "Partition": awsPartition,
                            "Region": awsRegion,
                            "Details": {"Other": {"LoadBalancerName": clbName}},
                        }
                    ],
                    "Compliance": {
                        "Status": "PASSED",
                        "RelatedRequirements": [
                            "NIST CSF ID.BE-5",
                            "NIST CSF PR.PT-5",
                            "NIST SP 800-53 CP-2",
                            "NIST SP 800-53 CP-11",
                            "NIST SP 800-53 SA-13",
                            "NIST SP 800-53 SA14",
                            "AICPA TSC CC3.1",
                            "AICPA TSC A1.2",
                            "ISO 27001:2013 A.11.1.4",
                            "ISO 27001:2013 A.17.1.1",
                            "ISO 27001:2013 A.17.1.2",
                            "ISO 27001:2013 A.17.2.1",
                        ],
                    },
                    "Workflow": {"Status": "RESOLVED"},
                    "RecordState": "ARCHIVED",
                }
                yield finding
            except Exception as e:
                if (
                    str(e)
                    == "An error occurred (ResourceNotFoundException) when calling the DescribeProtection operation: The referenced protection does not exist."
                ):
                    finding = {
                        "SchemaVersion": "2018-10-08",
                        "Id": clbArn + "/classiclb-shield-adv-protection-check",
                        "ProductArn": f"arn:{awsPartition}:securityhub:{awsRegion}:{awsAccountId}:product/{awsAccountId}/default",
                        "GeneratorId": clbArn,
                        "AwsAccountId": awsAccountId,
                        "Types": ["Software and Configuration Checks/AWS Security Best Practices"],
                        "FirstObservedAt": iso8601Time,
                        "CreatedAt": iso8601Time,
                        "UpdatedAt": iso8601Time,
                        "Severity": {"Label": "MEDIUM"},
                        "Confidence": 99,
                        "Title": "[ShieldAdvanced.2] Classic Load Balancers should be protected by Shield Advanced",
                        "Description": "Classic Load Balancer "
                        + clbName
                        + " is not protected by Shield Advanced. Refer to the remediation instructions if this configuration is not intended",
                        "Remediation": {
                            "Recommendation": {
                                "Text": "For information on adding Shield Advanced protection to resources refer to the Adding AWS Shield Advanced Protection to AWS Resources section of the AWS WAF, AWS Firewall Manager, and AWS Shield Advanced Developer Guide",
                                "Url": "https://docs.aws.amazon.com/waf/latest/developerguide/configure-new-protection.html",
                            }
                        },
                        "ProductFields": {"Product Name": "ElectricEye"},
                        "Resources": [
                            {
                                "Type": "AwsElbLoadBalancer",
                                "Id": clbArn,
                                "Partition": awsPartition,
                                "Region": awsRegion,
                                "Details": {"Other": {"LoadBalancerName": clbName}},
                            }
                        ],
                        "Compliance": {
                            "Status": "FAILED",
                            "RelatedRequirements": [
                                "NIST CSF ID.BE-5",
                                "NIST CSF PR.PT-5",
                                "NIST SP 800-53 CP-2",
                                "NIST SP 800-53 CP-11",
                                "NIST SP 800-53 SA-13",
                                "NIST SP 800-53 SA14",
                                "AICPA TSC CC3.1",
                                "AICPA TSC A1.2",
                                "ISO 27001:2013 A.11.1.4",
                                "ISO 27001:2013 A.17.1.1",
                                "ISO 27001:2013 A.17.1.2",
                                "ISO 27001:2013 A.17.2.1",
                            ],
                        },
                        "Workflow": {"Status": "NEW"},
                        "RecordState": "ACTIVE",
                    }
                    yield finding
                else:
                    print(e)

@registry.register_check("shield")
def shield_advanced_elb_v2_protection_check(cache: dict, awsAccountId: str, awsRegion: str, awsPartition: str) -> dict:
    """[ShieldAdvanced.3] ELBv2 Load Balancers should be protected by Shield Advanced"""
    if awsRegion != "us-east-1":
        print("Shield APIs only available in us-east-1!")
    else:
        response = elbv2.describe_load_balancers()
        for loadbalancer in response["LoadBalancers"]:
            elbv2Name = str(loadbalancer["LoadBalancerName"])
            elbv2Arn = str(loadbalancer["LoadBalancerArn"])
            elbv2DnsName = str(loadbalancer["DNSName"])
            elbv2LbType = str(loadbalancer["Type"])
            elbv2Scheme = str(loadbalancer["Scheme"])
            elbv2VpcId = str(loadbalancer["VpcId"])
            elbv2IpAddressType = str(loadbalancer["IpAddressType"])
            iso8601Time = (
                datetime.datetime.utcnow().replace(tzinfo=datetime.timezone.utc).isoformat()
            )
            try:
                # this is a passing check
                response = shield.describe_protection(ResourceArn=elbv2Arn)
                finding = {
                    "SchemaVersion": "2018-10-08",
                    "Id": elbv2Arn + "/elbv2-shield-adv-protection-check",
                    "ProductArn": f"arn:{awsPartition}:securityhub:{awsRegion}:{awsAccountId}:product/{awsAccountId}/default",
                    "GeneratorId": elbv2Arn,
                    "AwsAccountId": awsAccountId,
                    "Types": ["Software and Configuration Checks/AWS Security Best Practices"],
                    "FirstObservedAt": iso8601Time,
                    "CreatedAt": iso8601Time,
                    "UpdatedAt": iso8601Time,
                    "Severity": {"Label": "INFORMATIONAL"},
                    "Confidence": 99,
                    "Title": "[ShieldAdvanced.3] ELBv2 Load Balancers should be protected by Shield Advanced",
                    "Description": "ELBv2 "
                    + elbv2LbType
                    + " load balancer "
                    + elbv2Name
                    + " is protected by Shield Advanced.",
                    "Remediation": {
                        "Recommendation": {
                            "Text": "For information on adding Shield Advanced protection to resources refer to the Adding AWS Shield Advanced Protection to AWS Resources section of the AWS WAF, AWS Firewall Manager, and AWS Shield Advanced Developer Guide",
                            "Url": "https://docs.aws.amazon.com/waf/latest/developerguide/configure-new-protection.html",
                        }
                    },
                    "ProductFields": {"Product Name": "ElectricEye"},
                    "Resources": [
                        {
                            "Type": "AwsElbv2LoadBalancer",
                            "Id": elbv2Arn,
                            "Partition": awsPartition,
                            "Region": awsRegion,
                            "Details": {
                                "AwsElbv2LoadBalancer": {
                                    "DNSName": elbv2DnsName,
                                    "IpAddressType": elbv2IpAddressType,
                                    "Scheme": elbv2Scheme,
                                    "Type": elbv2LbType,
                                    "VpcId": elbv2VpcId,
                                }
                            },
                        }
                    ],
                    "Compliance": {
                        "Status": "PASSED",
                        "RelatedRequirements": [
                            "NIST CSF ID.BE-5",
                            "NIST CSF PR.PT-5",
                            "NIST SP 800-53 CP-2",
                            "NIST SP 800-53 CP-11",
                            "NIST SP 800-53 SA-13",
                            "NIST SP 800-53 SA14",
                            "AICPA TSC CC3.1",
                            "AICPA TSC A1.2",
                            "ISO 27001:2013 A.11.1.4",
                            "ISO 27001:2013 A.17.1.1",
                            "ISO 27001:2013 A.17.1.2",
                            "ISO 27001:2013 A.17.2.1",
                        ],
                    },
                    "Workflow": {"Status": "RESOLVED"},
                    "RecordState": "ARCHIVED",
                }
                yield finding
            except Exception as e:
                if (
                    str(e)
                    == "An error occurred (ResourceNotFoundException) when calling the DescribeProtection operation: The referenced protection does not exist."
                ):
                    finding = {
                        "SchemaVersion": "2018-10-08",
                        "Id": elbv2Arn + "/elbv2-shield-adv-protection-check",
                        "ProductArn": f"arn:{awsPartition}:securityhub:{awsRegion}:{awsAccountId}:product/{awsAccountId}/default",
                        "GeneratorId": elbv2Arn,
                        "AwsAccountId": awsAccountId,
                        "Types": ["Software and Configuration Checks/AWS Security Best Practices"],
                        "FirstObservedAt": iso8601Time,
                        "CreatedAt": iso8601Time,
                        "UpdatedAt": iso8601Time,
                        "Severity": {"Label": "MEDIUM"},
                        "Confidence": 99,
                        "Title": "[ShieldAdvanced.3] ELBv2 Load Balancers should be protected by Shield Advanced",
                        "Description": "ELBv2 "
                        + elbv2LbType
                        + " load balancer "
                        + elbv2Name
                        + " is not protected by Shield Advanced. Refer to the remediation instructions if this configuration is not intended",
                        "Remediation": {
                            "Recommendation": {
                                "Text": "For information on adding Shield Advanced protection to resources refer to the Adding AWS Shield Advanced Protection to AWS Resources section of the AWS WAF, AWS Firewall Manager, and AWS Shield Advanced Developer Guide",
                                "Url": "https://docs.aws.amazon.com/waf/latest/developerguide/configure-new-protection.html",
                            }
                        },
                        "ProductFields": {"Product Name": "ElectricEye"},
                        "Resources": [
                            {
                                "Type": "AwsElbv2LoadBalancer",
                                "Id": elbv2Arn,
                                "Partition": awsPartition,
                                "Region": awsRegion,
                                "Details": {
                                    "AwsElbv2LoadBalancer": {
                                        "DNSName": elbv2DnsName,
                                        "IpAddressType": elbv2IpAddressType,
                                        "Scheme": elbv2Scheme,
                                        "Type": elbv2LbType,
                                        "VpcId": elbv2VpcId,
                                    }
                                },
                            }
                        ],
                        "Compliance": {
                            "Status": "FAILED",
                            "RelatedRequirements": [
                                "NIST CSF ID.BE-5",
                                "NIST CSF PR.PT-5",
                                "NIST SP 800-53 CP-2",
                                "NIST SP 800-53 CP-11",
                                "NIST SP 800-53 SA-13",
                                "NIST SP 800-53 SA14",
                                "AICPA TSC CC3.1",
                                "AICPA TSC A1.2",
                                "ISO 27001:2013 A.11.1.4",
                                "ISO 27001:2013 A.17.1.1",
                                "ISO 27001:2013 A.17.1.2",
                                "ISO 27001:2013 A.17.2.1",
                            ],
                        },
                        "Workflow": {"Status": "NEW"},
                        "RecordState": "ACTIVE",
                    }
                    yield finding
                else:
                    print(e)

@registry.register_check("shield")
def shield_advanced_eip_protection_check(cache: dict, awsAccountId: str, awsRegion: str, awsPartition: str) -> dict:
    """[ShieldAdvanced.4] Elastic IPs should be protected by Shield Advanced"""
    if awsRegion != "us-east-1":
        print("Shield APIs only available in us-east-1!")
    else:
        response = ec2.describe_addresses()
        for elasticip in response["Addresses"]:
            allocationId = str(elasticip["AllocationId"])
            eipAllocationArn = (
                f"arn:{awsPartition}:ec2:{awsRegion}:{awsAccountId}:eip-allocation/{allocationId}"
            )
            iso8601Time = (
                datetime.datetime.utcnow().replace(tzinfo=datetime.timezone.utc).isoformat()
            )
            try:
                # this is a passing check
                response = shield.describe_protection(ResourceArn=eipAllocationArn)
                finding = {
                    "SchemaVersion": "2018-10-08",
                    "Id": eipAllocationArn + "/elasticip-shield-adv-protection-check",
                    "ProductArn": f"arn:{awsPartition}:securityhub:{awsRegion}:{awsAccountId}:product/{awsAccountId}/default",
                    "GeneratorId": eipAllocationArn,
                    "AwsAccountId": awsAccountId,
                    "Types": ["Software and Configuration Checks/AWS Security Best Practices"],
                    "FirstObservedAt": iso8601Time,
                    "CreatedAt": iso8601Time,
                    "UpdatedAt": iso8601Time,
                    "Severity": {"Label": "INFORMATIONAL"},
                    "Confidence": 99,
                    "Title": "[ShieldAdvanced.4] Elastic IPs should be protected by Shield Advanced",
                    "Description": "Elastic IP allocation "
                    + allocationId
                    + " is protected by Shield Advanced.",
                    "Remediation": {
                        "Recommendation": {
                            "Text": "For information on adding Shield Advanced protection to resources refer to the Adding AWS Shield Advanced Protection to AWS Resources section of the AWS WAF, AWS Firewall Manager, and AWS Shield Advanced Developer Guide",
                            "Url": "https://docs.aws.amazon.com/waf/latest/developerguide/configure-new-protection.html",
                        }
                    },
                    "ProductFields": {"Product Name": "ElectricEye"},
                    "Resources": [
                        {
                            "Type": "AwsEc2Eip",
                            "Id": eipAllocationArn,
                            "Partition": awsPartition,
                            "Region": awsRegion,
                            "Details": {"Other": {"AllocationId": allocationId}},
                        }
                    ],
                    "Compliance": {
                        "Status": "PASSED",
                        "RelatedRequirements": [
                            "NIST CSF ID.BE-5",
                            "NIST CSF PR.PT-5",
                            "NIST SP 800-53 CP-2",
                            "NIST SP 800-53 CP-11",
                            "NIST SP 800-53 SA-13",
                            "NIST SP 800-53 SA14",
                            "AICPA TSC CC3.1",
                            "AICPA TSC A1.2",
                            "ISO 27001:2013 A.11.1.4",
                            "ISO 27001:2013 A.17.1.1",
                            "ISO 27001:2013 A.17.1.2",
                            "ISO 27001:2013 A.17.2.1",
                        ],
                    },
                    "Workflow": {"Status": "RESOLVED"},
                    "RecordState": "ARCHIVED",
                }
                yield finding
            except Exception as e:
                if (
                    str(e)
                    == "An error occurred (ResourceNotFoundException) when calling the DescribeProtection operation: The referenced protection does not exist."
                ):
                    finding = {
                        "SchemaVersion": "2018-10-08",
                        "Id": eipAllocationArn + "/elasticip-shield-adv-protection-check",
                        "ProductArn": f"arn:{awsPartition}:securityhub:{awsRegion}:{awsAccountId}:product/{awsAccountId}/default",
                        "GeneratorId": eipAllocationArn,
                        "AwsAccountId": awsAccountId,
                        "Types": ["Software and Configuration Checks/AWS Security Best Practices"],
                        "FirstObservedAt": iso8601Time,
                        "CreatedAt": iso8601Time,
                        "UpdatedAt": iso8601Time,
                        "Severity": {"Label": "MEDIUM"},
                        "Confidence": 99,
                        "Title": "[ShieldAdvanced.4] Elastic IPs should be protected by Shield Advanced",
                        "Description": "Elastic IP allocation "
                        + allocationId
                        + " is not protected by Shield Advanced. Refer to the remediation instructions if this configuration is not intended",
                        "Remediation": {
                            "Recommendation": {
                                "Text": "For information on adding Shield Advanced protection to resources refer to the Adding AWS Shield Advanced Protection to AWS Resources section of the AWS WAF, AWS Firewall Manager, and AWS Shield Advanced Developer Guide",
                                "Url": "https://docs.aws.amazon.com/waf/latest/developerguide/configure-new-protection.html",
                            }
                        },
                        "ProductFields": {"Product Name": "ElectricEye"},
                        "Resources": [
                            {
                                "Type": "AwsEc2Eip",
                                "Id": eipAllocationArn,
                                "Partition": awsPartition,
                                "Region": awsRegion,
                                "Details": {"Other": {"AllocationId": allocationId}},
                            }
                        ],
                        "Compliance": {
                            "Status": "FAILED",
                            "RelatedRequirements": [
                                "NIST CSF ID.BE-5",
                                "NIST CSF PR.PT-5",
                                "NIST SP 800-53 CP-2",
                                "NIST SP 800-53 CP-11",
                                "NIST SP 800-53 SA-13",
                                "NIST SP 800-53 SA14",
                                "AICPA TSC CC3.1",
                                "AICPA TSC A1.2",
                                "ISO 27001:2013 A.11.1.4",
                                "ISO 27001:2013 A.17.1.1",
                                "ISO 27001:2013 A.17.1.2",
                                "ISO 27001:2013 A.17.2.1",
                            ],
                        },
                        "Workflow": {"Status": "NEW"},
                        "RecordState": "ACTIVE",
                    }
                    yield finding
                else:
                    print(e)

@registry.register_check("shield")
def shield_advanced_cloudfront_protection_check(cache: dict, awsAccountId: str, awsRegion: str, awsPartition: str) -> dict:
    """[ShieldAdvanced.5] CloudFront distributions should be protected by Shield Advanced"""
    if awsRegion != "us-east-1":
        print("Shield APIs only available in us-east-1!")
    else:
        response = cloudfront.list_distributions()
        # TODO: Should handle case no results returned
        cfDistros = response["DistributionList"].get("Items", [])
        for distro in cfDistros:
            distroId = str(distro["Id"])
            distroArn = str(distro["ARN"])
            distroDomainName = str(distro["DomainName"])
            iso8601Time = (
                datetime.datetime.utcnow().replace(tzinfo=datetime.timezone.utc).isoformat()
            )
            try:
                # this is a passing check
                response = shield.describe_protection(ResourceArn=distroArn)
                finding = {
                    "SchemaVersion": "2018-10-08",
                    "Id": distroArn + "/cloudfront-shield-adv-protection-check",
                    "ProductArn": f"arn:{awsPartition}:securityhub:{awsRegion}:{awsAccountId}:product/{awsAccountId}/default",
                    "GeneratorId": distroArn,
                    "AwsAccountId": awsAccountId,
                    "Types": ["Software and Configuration Checks/AWS Security Best Practices"],
                    "FirstObservedAt": iso8601Time,
                    "CreatedAt": iso8601Time,
                    "UpdatedAt": iso8601Time,
                    "Severity": {"Label": "INFORMATIONAL"},
                    "Confidence": 99,
                    "Title": "[ShieldAdvanced.5] CloudFront distributions should be protected by Shield Advanced",
                    "Description": "CloudFront distribution "
                    + distroId
                    + " is protected by Shield Advanced.",
                    "Remediation": {
                        "Recommendation": {
                            "Text": "For information on adding Shield Advanced protection to resources refer to the Adding AWS Shield Advanced Protection to AWS Resources section of the AWS WAF, AWS Firewall Manager, and AWS Shield Advanced Developer Guide",
                            "Url": "https://docs.aws.amazon.com/waf/latest/developerguide/configure-new-protection.html",
                        }
                    },
                    "ProductFields": {"Product Name": "ElectricEye"},
                    "Resources": [
                        {
                            "Type": "AwsCloudFrontDistribution",
                            "Id": distroArn,
                            "Partition": awsPartition,
                            "Region": awsRegion,
                            "Details": {
                                "AwsCloudFrontDistribution": {"DomainName": distroDomainName}
                            },
                        }
                    ],
                    "Compliance": {
                        "Status": "PASSED",
                        "RelatedRequirements": [
                            "NIST CSF ID.BE-5",
                            "NIST CSF PR.PT-5",
                            "NIST SP 800-53 CP-2",
                            "NIST SP 800-53 CP-11",
                            "NIST SP 800-53 SA-13",
                            "NIST SP 800-53 SA14",
                            "AICPA TSC CC3.1",
                            "AICPA TSC A1.2",
                            "ISO 27001:2013 A.11.1.4",
                            "ISO 27001:2013 A.17.1.1",
                            "ISO 27001:2013 A.17.1.2",
                            "ISO 27001:2013 A.17.2.1",
                        ],
                    },
                    "Workflow": {"Status": "RESOLVED"},
                    "RecordState": "ARCHIVED",
                }
                yield finding
            except Exception as e:
                if (
                    str(e)
                    == "An error occurred (ResourceNotFoundException) when calling the DescribeProtection operation: The referenced protection does not exist."
                ):
                    finding = {
                        "SchemaVersion": "2018-10-08",
                        "Id": distroArn + "/cloudfront-shield-adv-protection-check",
                        "ProductArn": f"arn:{awsPartition}:securityhub:{awsRegion}:{awsAccountId}:product/{awsAccountId}/default",
                        "GeneratorId": distroArn,
                        "AwsAccountId": awsAccountId,
                        "Types": ["Software and Configuration Checks/AWS Security Best Practices"],
                        "FirstObservedAt": iso8601Time,
                        "CreatedAt": iso8601Time,
                        "UpdatedAt": iso8601Time,
                        "Severity": {"Label": "MEDIUM"},
                        "Confidence": 99,
                        "Title": "[ShieldAdvanced.5] CloudFront distributions should be protected by Shield Advanced",
                        "Description": "CloudFront distribution "
                        + distroId
                        + " is not protected by Shield Advanced. Refer to the remediation instructions if this configuration is not intended",
                        "Remediation": {
                            "Recommendation": {
                                "Text": "For information on adding Shield Advanced protection to resources refer to the Adding AWS Shield Advanced Protection to AWS Resources section of the AWS WAF, AWS Firewall Manager, and AWS Shield Advanced Developer Guide",
                                "Url": "https://docs.aws.amazon.com/waf/latest/developerguide/configure-new-protection.html",
                            }
                        },
                        "ProductFields": {"Product Name": "ElectricEye"},
                        "Resources": [
                            {
                                "Type": "AwsCloudFrontDistribution",
                                "Id": distroArn,
                                "Partition": awsPartition,
                                "Region": awsRegion,
                                "Details": {
                                    "AwsCloudFrontDistribution": {"DomainName": distroDomainName}
                                },
                            }
                        ],
                        "Compliance": {
                            "Status": "FAILED",
                            "RelatedRequirements": [
                                "NIST CSF ID.BE-5",
                                "NIST CSF PR.PT-5",
                                "NIST SP 800-53 CP-2",
                                "NIST SP 800-53 CP-11",
                                "NIST SP 800-53 SA-13",
                                "NIST SP 800-53 SA14",
                                "AICPA TSC CC3.1",
                                "AICPA TSC A1.2",
                                "ISO 27001:2013 A.11.1.4",
                                "ISO 27001:2013 A.17.1.1",
                                "ISO 27001:2013 A.17.1.2",
                                "ISO 27001:2013 A.17.2.1",
                            ],
                        },
                        "Workflow": {"Status": "NEW"},
                        "RecordState": "ACTIVE",
                    }
                    yield finding
                else:
                    print(e)

@registry.register_check("shield")
def shield_advanced_drt_access_check(cache: dict, awsAccountId: str, awsRegion: str, awsPartition: str) -> dict:
    """[ShieldAdvanced.6] The DDoS Response Team (DRT) should be authorized to take action in your account"""

    if awsRegion != "us-east-1":
        print("Shield APIs only available in us-east-1!")
    else:
        response = shield.describe_drt_access()
        iso8601Time = datetime.datetime.utcnow().replace(tzinfo=datetime.timezone.utc).isoformat()
        try:
            # this is a passing check
            drtRole = str(response["RoleArn"])
            finding = {
                "SchemaVersion": "2018-10-08",
                "Id": awsAccountId + "/shield-adv-drt-iam-access-check",
                "ProductArn": f"arn:{awsPartition}:securityhub:{awsRegion}:{awsAccountId}:product/{awsAccountId}/default",
                "GeneratorId": awsAccountId,
                "AwsAccountId": awsAccountId,
                "Types": ["Software and Configuration Checks/AWS Security Best Practices"],
                "FirstObservedAt": iso8601Time,
                "CreatedAt": iso8601Time,
                "UpdatedAt": iso8601Time,
                "Severity": {"Label": "INFORMATIONAL"},
                "Confidence": 99,
                "Title": "[ShieldAdvanced.6] The DDoS Response Team (DRT) should be authorized to take action in your account",
                "Description": "The Shield Advanced DRT is authorized to take action in Account "
                + awsAccountId
                + " with the IAM role "
                + drtRole,
                "Remediation": {
                    "Recommendation": {
                        "Text": "For information on authorizing the DRT refer to the Authorize the DDoS Response Team section of the AWS WAF, AWS Firewall Manager, and AWS Shield Advanced Developer Guide",
                        "Url": "https://docs.aws.amazon.com/waf/latest/developerguide/authorize-DRT.html",
                    }
                },
                "ProductFields": {"Product Name": "ElectricEye"},
                "Resources": [
                    {
                        "Type": "AwsAccount",
                        "Id": f"{awsPartition.upper()}::::Account:{awsAccountId}",
                        "Partition": awsPartition,
                        "Region": awsRegion,
                    }
                ],
                "Compliance": {
                    "Status": "PASSED",
                    "RelatedRequirements": [
                        "NIST CSF PR.AC-6",
                        "NIST SP 800-53 AC-1",
                        "NIST SP 800-53 AC-2",
                        "NIST SP 800-53 AC-3",
                        "NIST SP 800-53 AC-16",
                        "NIST SP 800-53 AC-19",
                        "NIST SP 800-53 AC-24",
                        "NIST SP 800-53 IA-1",
                        "NIST SP 800-53 IA-2",
                        "NIST SP 800-53 IA-4",
                        "NIST SP 800-53 IA-5",
                        "NIST SP 800-53 IA-8",
                        "NIST SP 800-53 PE-2",
                        "NIST SP 800-53 PS-3",
                        "AICPA TSC CC6.1",
                        "ISO 27001:2013 A.7.1.1",
                        "ISO 27001:2013 A.9.2.1",
                    ],
                },
                "Workflow": {"Status": "RESOLVED"},
                "RecordState": "ARCHIVED",
            }
            yield finding
        except:
            finding = {
                "SchemaVersion": "2018-10-08",
                "Id": awsAccountId + "/shield-adv-drt-iam-access-check",
                "ProductArn": f"arn:{awsPartition}:securityhub:{awsRegion}:{awsAccountId}:product/{awsAccountId}/default",
                "GeneratorId": awsAccountId,
                "AwsAccountId": awsAccountId,
                "Types": ["Software and Configuration Checks/AWS Security Best Practices"],
                "FirstObservedAt": iso8601Time,
                "CreatedAt": iso8601Time,
                "UpdatedAt": iso8601Time,
                "Severity": {"Label": "LOW"},
                "Confidence": 99,
                "Title": "[ShieldAdvanced.6] The DDoS Response Team (DRT) should be authorized to take action in your account",
                "Description": "The Shield Advanced DRT is not authorized to take action in Account "
                + awsAccountId
                + " . Refer to the remediation instructions if this configuration is not intended.",
                "Remediation": {
                    "Recommendation": {
                        "Text": "For information on authorizing the DRT refer to the Authorize the DDoS Response Team section of the AWS WAF, AWS Firewall Manager, and AWS Shield Advanced Developer Guide",
                        "Url": "https://docs.aws.amazon.com/waf/latest/developerguide/authorize-DRT.html",
                    }
                },
                "ProductFields": {"Product Name": "ElectricEye"},
                "Resources": [
                    {
                        "Type": "AwsAccount",
                        "Id": f"{awsPartition.upper()}::::Account:{awsAccountId}",
                        "Partition": awsPartition,
                        "Region": awsRegion,
                    }
                ],
                "Compliance": {
                    "Status": "FAILED",
                    "RelatedRequirements": [
                        "NIST CSF PR.AC-6",
                        "NIST SP 800-53 AC-1",
                        "NIST SP 800-53 AC-2",
                        "NIST SP 800-53 AC-3",
                        "NIST SP 800-53 AC-16",
                        "NIST SP 800-53 AC-19",
                        "NIST SP 800-53 AC-24",
                        "NIST SP 800-53 IA-1",
                        "NIST SP 800-53 IA-2",
                        "NIST SP 800-53 IA-4",
                        "NIST SP 800-53 IA-5",
                        "NIST SP 800-53 IA-8",
                        "NIST SP 800-53 PE-2",
                        "NIST SP 800-53 PS-3",
                        "AICPA TSC CC6.1",
                        "ISO 27001:2013 A.7.1.1",
                        "ISO 27001:2013 A.9.2.1",
                    ],
                },
                "Workflow": {"Status": "NEW"},
                "RecordState": "ACTIVE",
            }
            yield finding

@registry.register_check("shield")
def shield_advanced_drt_s3_bucket_check(cache: dict, awsAccountId: str, awsRegion: str, awsPartition: str) -> dict:
    """[ShieldAdvanced.7] The DDoS Response Team (DRT) should be authorized to view your AWS Web Application Firewall (WAF) logging buckets"""
    response = shield.describe_drt_access()
    iso8601Time = datetime.datetime.utcnow().replace(tzinfo=datetime.timezone.utc).isoformat()
    try:
        logBucketList = str(response["LogBucketList"])
        print(logBucketList)
        finding = {
            "SchemaVersion": "2018-10-08",
            "Id": awsAccountId + "/shield-adv-drt-s3bucket-access-check",
            "ProductArn": f"arn:{awsPartition}:securityhub:{awsRegion}:{awsAccountId}:product/{awsAccountId}/default",
            "GeneratorId": awsAccountId,
            "AwsAccountId": awsAccountId,
            "Types": ["Software and Configuration Checks/AWS Security Best Practices"],
            "FirstObservedAt": iso8601Time,
            "CreatedAt": iso8601Time,
            "UpdatedAt": iso8601Time,
            "Severity": {"Label": "INFORMATIONAL"},
            "Confidence": 99,
            "Title": "[ShieldAdvanced.7] The DDoS Response Team (DRT) should be authorized to view your AWS Web Application Firewall (WAF) logging buckets",
            "Description": "The Shield Advanced DRT is authorized to view one or more WAF log S3 buckets in "
            + awsAccountId,
            "Remediation": {
                "Recommendation": {
                    "Text": "For information on authorizing the DRT refer to the Authorize the DDoS Response Team section of the AWS WAF, AWS Firewall Manager, and AWS Shield Advanced Developer Guide",
                    "Url": "https://docs.aws.amazon.com/waf/latest/developerguide/authorize-DRT.html",
                }
            },
            "ProductFields": {"Product Name": "ElectricEye"},
            "Resources": [
                {
                    "Type": "AwsAccount",
                    "Id": f"{awsPartition.upper()}::::Account:{awsAccountId}",
                    "Partition": awsPartition,
                    "Region": awsRegion,
                }
            ],
            "Compliance": {
                "Status": "PASSED",
                "RelatedRequirements": [
                    "NIST CSF PR.AC-6",
                    "NIST SP 800-53 AC-1",
                    "NIST SP 800-53 AC-2",
                    "NIST SP 800-53 AC-3",
                    "NIST SP 800-53 AC-16",
                    "NIST SP 800-53 AC-19",
                    "NIST SP 800-53 AC-24",
                    "NIST SP 800-53 IA-1",
                    "NIST SP 800-53 IA-2",
                    "NIST SP 800-53 IA-4",
                    "NIST SP 800-53 IA-5",
                    "NIST SP 800-53 IA-8",
                    "NIST SP 800-53 PE-2",
                    "NIST SP 800-53 PS-3",
                    "AICPA TSC CC6.1",
                    "ISO 27001:2013 A.7.1.1",
                    "ISO 27001:2013 A.9.2.1",
                ],
            },
            "Workflow": {"Status": "RESOLVED"},
            "RecordState": "ARCHIVED",
        }
        yield finding
    except:
        finding = {
            "SchemaVersion": "2018-10-08",
            "Id": awsAccountId + "/shield-adv-drt-s3bucket-access-check",
            "ProductArn": f"arn:{awsPartition}:securityhub:{awsRegion}:{awsAccountId}:product/{awsAccountId}/default",
            "GeneratorId": awsAccountId,
            "AwsAccountId": awsAccountId,
            "Types": ["Software and Configuration Checks/AWS Security Best Practices"],
            "FirstObservedAt": iso8601Time,
            "CreatedAt": iso8601Time,
            "UpdatedAt": iso8601Time,
            "Severity": {"Label": "LOW"},
            "Confidence": 99,
            "Title": "[ShieldAdvanced.7] The DDoS Response Team (DRT) should be authorized to view your AWS Web Application Firewall (WAF) logging buckets",
            "Description": "The Shield Advanced DRT is not authorized to view any WAF log S3 buckets in "
            + awsAccountId
            + " . Refer to the remediation instructions if this configuration is not intended.",
            "Remediation": {
                "Recommendation": {
                    "Text": "For information on authorizing the DRT refer to the Authorize the DDoS Response Team section of the AWS WAF, AWS Firewall Manager, and AWS Shield Advanced Developer Guide",
                    "Url": "https://docs.aws.amazon.com/waf/latest/developerguide/authorize-DRT.html",
                }
            },
            "ProductFields": {"Product Name": "ElectricEye"},
            "Resources": [
                {
                    "Type": "AwsAccount",
                    "Id": f"{awsPartition.upper()}::::Account:{awsAccountId}",
                    "Partition": awsPartition,
                    "Region": awsRegion,
                }
            ],
            "Compliance": {
                "Status": "FAILED",
                "RelatedRequirements": [
                    "NIST CSF PR.AC-6",
                    "NIST SP 800-53 AC-1",
                    "NIST SP 800-53 AC-2",
                    "NIST SP 800-53 AC-3",
                    "NIST SP 800-53 AC-16",
                    "NIST SP 800-53 AC-19",
                    "NIST SP 800-53 AC-24",
                    "NIST SP 800-53 IA-1",
                    "NIST SP 800-53 IA-2",
                    "NIST SP 800-53 IA-4",
                    "NIST SP 800-53 IA-5",
                    "NIST SP 800-53 IA-8",
                    "NIST SP 800-53 PE-2",
                    "NIST SP 800-53 PS-3",
                    "AICPA TSC CC6.1",
                    "ISO 27001:2013 A.7.1.1",
                    "ISO 27001:2013 A.9.2.1",
                ],
            },
            "Workflow": {"Status": "NEW"},
            "RecordState": "ACTIVE",
        }
        yield finding

@registry.register_check("shield")
def shield_advanced_subscription_autorenew_check(cache: dict, awsAccountId: str, awsRegion: str, awsPartition: str) -> dict:
    """[ShieldAdvanced.8] Shield Advanced subscription should be set to auto-renew"""
    if awsRegion != "us-east-1":
        print("Shield APIs only available in us-east-1!")
    else:
        response = shield.describe_subscription()
        renewCheck = str(response["Subscription"]["AutoRenew"])
        iso8601Time = datetime.datetime.utcnow().replace(tzinfo=datetime.timezone.utc).isoformat()
        if renewCheck != "ENABLED":
            finding = {
                "SchemaVersion": "2018-10-08",
                "Id": awsAccountId + "/shield-adv-subscription-auto-renew-check",
                "ProductArn": f"arn:{awsPartition}:securityhub:{awsRegion}:{awsAccountId}:product/{awsAccountId}/default",
                "GeneratorId": awsAccountId,
                "AwsAccountId": awsAccountId,
                "Types": ["Software and Configuration Checks/AWS Security Best Practices"],
                "FirstObservedAt": iso8601Time,
                "CreatedAt": iso8601Time,
                "UpdatedAt": iso8601Time,
                "Severity": {"Label": "LOW"},
                "Confidence": 99,
                "Title": "[ShieldAdvanced.8] Shield Advanced subscription should be set to auto-renew",
                "Description": "The Shield Advanced subscription for "
                + awsAccountId
                + " is not set to auto-renew. Refer to the remediation instructions if this configuration is not intended.",
                "Remediation": {
                    "Recommendation": {
                        "Text": "To update the subscription renewel use the UpdateSubscription API, refer to the link for more details.",
                        "Url": "https://docs.aws.amazon.com/waf/latest/DDOSAPIReference/API_UpdateSubscription.html",
                    }
                },
                "ProductFields": {"Product Name": "ElectricEye"},
                "Resources": [
                    {
                        "Type": "AwsAccount",
                        "Id": f"{awsPartition.upper()}::::Account:{awsAccountId}",
                        "Partition": awsPartition,
                        "Region": awsRegion,
                    }
                ],
                "Compliance": {
                    "Status": "FAILED",
                    "RelatedRequirements": [
                        "NIST CSF ID.AM-2",
                        "NIST SP 800-53 CM-8",
                        "NIST SP 800-53 PM-5",
                        "AICPA TSC CC3.2",
                        "AICPA TSC CC6.1",
                        "ISO 27001:2013 A.8.1.1",
                        "ISO 27001:2013 A.8.1.2",
                        "ISO 27001:2013 A.12.5.1",
                    ],
                },
                "Workflow": {"Status": "NEW"},
                "RecordState": "ACTIVE",
            }
            yield finding
        else:
            finding = {
                "SchemaVersion": "2018-10-08",
                "Id": awsAccountId + "/shield-adv-subscription-auto-renew-check",
                "ProductArn": f"arn:{awsPartition}:securityhub:{awsRegion}:{awsAccountId}:product/{awsAccountId}/default",
                "GeneratorId": awsAccountId,
                "AwsAccountId": awsAccountId,
                "Types": ["Software and Configuration Checks/AWS Security Best Practices"],
                "FirstObservedAt": iso8601Time,
                "CreatedAt": iso8601Time,
                "UpdatedAt": iso8601Time,
                "Severity": {"Label": "INFORMATIONAL"},
                "Confidence": 99,
                "Title": "[ShieldAdvanced.8] Shield Advanced subscription should be set to auto-renew",
                "Description": "The Shield Advanced subscription for "
                + awsAccountId
                + " is set to auto-renew",
                "Remediation": {
                    "Recommendation": {
                        "Text": "To update the subscription renewal use the UpdateSubscription API, refer to the link for more details.",
                        "Url": "https://docs.aws.amazon.com/waf/latest/DDOSAPIReference/API_UpdateSubscription.html",
                    }
                },
                "ProductFields": {"Product Name": "ElectricEye"},
                "Resources": [
                    {
                        "Type": "AwsAccount",
                        "Id": f"{awsPartition.upper()}::::Account:{awsAccountId}",
                        "Partition": awsPartition,
                        "Region": awsRegion,
                    }
                ],
                "Compliance": {
                    "Status": "PASSED",
                    "RelatedRequirements": [
                        "NIST CSF ID.AM-2",
                        "NIST SP 800-53 CM-8",
                        "NIST SP 800-53 PM-5",
                        "AICPA TSC CC3.2",
                        "AICPA TSC CC6.1",
                        "ISO 27001:2013 A.8.1.1",
                        "ISO 27001:2013 A.8.1.2",
                        "ISO 27001:2013 A.12.5.1",
                    ],
                },
                "Workflow": {"Status": "RESOLVED"},
                "RecordState": "ARCHIVED",
            }
            yield finding

<<<<<<< HEAD

@registry.register_check("shield")
def shield_advanced_subscription_latest_attacks(
    cache: dict, awsAccountId: str, awsRegion: str, awsPartition: str
) -> dict:
    if awsRegion != "us-east-1":
        print("Shield Advanced APIs are only available in North Virginia")
    else:
        iso8601Time = datetime.datetime.utcnow().replace(tzinfo=datetime.timezone.utc).isoformat()
        response = shield.list_attacks(
            StartTime = {
                'FromInclusive': datetime.datetime.utcnow() - datetime.timedelta(days=7)
            },
            EndTime = {
                'ToExclusive': datetime.datetime.utcnow()
            }
        )

        if len(response['AttackSummaries']) == 0:
            finding = {
                "SchemaVersion": "2018-10-08",
                "Id": awsAccountId + "/shield-adv-subscription-latest-attacks",
                "ProductArn": f"arn:{awsPartition}:securityhub:{awsRegion}:{awsAccountId}:product/{awsAccountId}/default",
                "GeneratorId": awsAccountId,
                "AwsAccountId": awsAccountId,
                "Types": ["Software and Configuration Checks/AWS Security Best Practices"],
                "FirstObservedAt": iso8601Time,
                "CreatedAt": iso8601Time,
                "UpdatedAt": iso8601Time,
                "Severity": {"Label": "INFORMATIONAL"},
                "Confidence": 99,
                "Title": "[ShieldAdvanced.9] Resources under attack in the last week",
                "Description": f"The resources in {awsAccountId} have not had an attack mitigated by AWS Shield Advanced in the last week",
                "Remediation": {
                    "Recommendation": {
                        "Text": "View the docs for more details about how to ensure your AWS environments are protected against DDOS attacks.",
                        "Url": "https://docs.aws.amazon.com/waf/latest/developerguide/ddos-manage-protected-resources.html",
                    }
                },
                "ProductFields": {"Product Name": "ElectricEye"},
                "Resources": [
                    {
                        "Type": "AwsAccount",
                        "Id": f"{awsPartition.upper()}::::Account:{awsAccountId}",
                        "Partition": awsPartition,
                        "Region": awsRegion,
                    }
                ],
                "Compliance": {
                    "Status": "PASSED",
                    "RelatedRequirements": [
                        "NIST CSF ID.AM-2",
                        "NIST SP 800-53 CM-8",
                        "NIST SP 800-53 PM-5",
                        "AICPA TSC CC3.2",
                        "AICPA TSC CC6.1",
                        "ISO 27001:2013 A.8.1.1",
                        "ISO 27001:2013 A.8.1.2",
                        "ISO 27001:2013 A.12.5.1",
                    ],
                },
                "Workflow": {"Status": "RESOLVED"},
                "RecordState": "ARCHIVED",
            }
            yield finding
        else:
            finding = {
                "SchemaVersion": "2018-10-08",
                "Id": awsAccountId + "/shield-adv-subscription-latest-attacks",
                "ProductArn": f"arn:{awsPartition}:securityhub:{awsRegion}:{awsAccountId}:product/{awsAccountId}/default",
                "GeneratorId": awsAccountId,
                "AwsAccountId": awsAccountId,
                "Types": ["Software and Configuration Checks/AWS Security Best Practices"],
                "FirstObservedAt": iso8601Time,
                "CreatedAt": iso8601Time,
                "UpdatedAt": iso8601Time,
                "Severity": {"Label": "MEDIUM"},
                "Confidence": 99,
                "Title": "[ShieldAdvanced.9] Resources under attack in the last week",
                "Description": f"The resources in {awsAccountId} has had at least one attack mitigated by AWS Shield Advanced in the last week",
                "Remediation": {
                    "Recommendation": {
                        "Text": "View the docs for more details about how to ensure your AWS environments are protected against DDOS attacks.",
                        "Url": "https://docs.aws.amazon.com/waf/latest/developerguide/ddos-manage-protected-resources.html",
                    }
                },
                "ProductFields": {"Product Name": "ElectricEye"},
                "Resources": [
                    {
                        "Type": "AwsAccount",
                        "Id": f"{awsPartition.upper()}::::Account:{awsAccountId}",
                        "Partition": awsPartition,
                        "Region": awsRegion,
                    }
                ],
                "Compliance": {
                    "Status": "FAILED",
                    "RelatedRequirements": [
                        "NIST CSF ID.AM-2",
                        "NIST SP 800-53 CM-8",
                        "NIST SP 800-53 PM-5",
                        "AICPA TSC CC3.2",
                        "AICPA TSC CC6.1",
                        "ISO 27001:2013 A.8.1.1",
                        "ISO 27001:2013 A.8.1.2",
                        "ISO 27001:2013 A.12.5.1",
                    ],
                },
                "Workflow": {"Status": "NEW"},
                "RecordState": "ACTIVE",
            }
            yield finding
=======
@registry.register_check("shield")
def shield_advanced_global_accelerator_protection_check(cache: dict, awsAccountId: str, awsRegion: str, awsPartition: str) -> dict:
    """[ShieldAdvanced.9] Global Accelerator Accelerators should be protected by Shield Advanced"""
    if awsRegion != "us-east-1":
        print("Shield APIs only available in us-east-1!")
    else:
        # Create a Session is us-west-2 - which is where the Global Accelerator API is in
        session = boto3.Session(region_name="us-west-2")
        gax = session.client("globalaccelerator")
        paginator = gax.get_paginator("list_accelerators")
        iterator = paginator.paginate()
        for page in iterator:
            for ga in page["Accelerators"]:
                gaxArn = str(ga["AcceleratorArn"])
                gaxName = str(ga["Name"])
                gaxDns = str(ga["DnsName"])
                iso8601Time = (datetime.datetime.utcnow().replace(tzinfo=datetime.timezone.utc).isoformat())
                try:
                    # this is a passing check
                    response = shield.describe_protection(ResourceArn=gaxArn)
                    finding = {
                        "SchemaVersion": "2018-10-08",
                        "Id": gaxArn + "/global-accelerator-shield-adv-protection-check",
                        "ProductArn": f"arn:{awsPartition}:securityhub:{awsRegion}:{awsAccountId}:product/{awsAccountId}/default",
                        "GeneratorId": gaxArn,
                        "AwsAccountId": awsAccountId,
                        "Types": ["Software and Configuration Checks/AWS Security Best Practices"],
                        "FirstObservedAt": iso8601Time,
                        "CreatedAt": iso8601Time,
                        "UpdatedAt": iso8601Time,
                        "Severity": {"Label": "INFORMATIONAL"},
                        "Confidence": 99,
                        "Title": "[ShieldAdvanced.9] Global Accelerator Accelerators should be protected by Shield Advanced",
                        "Description": "Global Accelerator "
                        + gaxName
                        + " is protected by Shield Advanced.",
                        "Remediation": {
                            "Recommendation": {
                                "Text": "For information on adding Shield Advanced protection to resources refer to the Adding AWS Shield Advanced Protection to AWS Resources section of the AWS WAF, AWS Firewall Manager, and AWS Shield Advanced Developer Guide",
                                "Url": "https://docs.aws.amazon.com/waf/latest/developerguide/configure-new-protection.html",
                            }
                        },
                        "ProductFields": {"Product Name": "ElectricEye"},
                        "Resources": [
                            {
                                "Type": "AwsGlobalAcceleratorAccelerator",
                                "Id": gaxArn,
                                "Partition": awsPartition,
                                "Region": awsRegion,
                                "Details": {
                                    "Other": {
                                        "Name": gaxName,
                                        "DnsName": gaxDns
                                    }
                                }
                            }
                        ],
                        "Compliance": {
                            "Status": "PASSED",
                            "RelatedRequirements": [
                                "NIST CSF ID.BE-5",
                                "NIST CSF PR.PT-5",
                                "NIST SP 800-53 CP-2",
                                "NIST SP 800-53 CP-11",
                                "NIST SP 800-53 SA-13",
                                "NIST SP 800-53 SA14",
                                "AICPA TSC CC3.1",
                                "AICPA TSC A1.2",
                                "ISO 27001:2013 A.11.1.4",
                                "ISO 27001:2013 A.17.1.1",
                                "ISO 27001:2013 A.17.1.2",
                                "ISO 27001:2013 A.17.2.1"
                            ]
                        },
                        "Workflow": {"Status": "RESOLVED"},
                        "RecordState": "ARCHIVED"
                    }
                    yield finding
                except Exception as e:
                    if str(e) == "An error occurred (ResourceNotFoundException) when calling the DescribeProtection operation: The referenced protection does not exist.":
                        finding = {
                            "SchemaVersion": "2018-10-08",
                            "Id": gaxArn + "/global-accelerator-shield-adv-protection-check",
                            "ProductArn": f"arn:{awsPartition}:securityhub:{awsRegion}:{awsAccountId}:product/{awsAccountId}/default",
                            "GeneratorId": gaxArn,
                            "AwsAccountId": awsAccountId,
                            "Types": ["Software and Configuration Checks/AWS Security Best Practices"],
                            "FirstObservedAt": iso8601Time,
                            "CreatedAt": iso8601Time,
                            "UpdatedAt": iso8601Time,
                            "Severity": {"Label": "MEDIUM"},
                            "Confidence": 99,
                            "Title": "[ShieldAdvanced.9] Global Accelerator Accelerators should be protected by Shield Advanced",
                            "Description": "Global Accelerator "
                            + gaxName
                            + " is not protected by Shield Advanced. Refer to the remediation instructions if this configuration is not intended.",
                            "Remediation": {
                                "Recommendation": {
                                    "Text": "For information on adding Shield Advanced protection to resources refer to the Adding AWS Shield Advanced Protection to AWS Resources section of the AWS WAF, AWS Firewall Manager, and AWS Shield Advanced Developer Guide",
                                    "Url": "https://docs.aws.amazon.com/waf/latest/developerguide/configure-new-protection.html",
                                }
                            },
                            "ProductFields": {"Product Name": "ElectricEye"},
                            "Resources": [
                                {
                                    "Type": "AwsGlobalAcceleratorAccelerator",
                                    "Id": gaxArn,
                                    "Partition": awsPartition,
                                    "Region": awsRegion,
                                    "Details": {
                                        "Other": {
                                            "Name": gaxName,
                                            "DnsName": gaxDns
                                        }
                                    }
                                }
                            ],
                            "Compliance": {
                                "Status": "FAILED",
                                "RelatedRequirements": [
                                    "NIST CSF ID.BE-5",
                                    "NIST CSF PR.PT-5",
                                    "NIST SP 800-53 CP-2",
                                    "NIST SP 800-53 CP-11",
                                    "NIST SP 800-53 SA-13",
                                    "NIST SP 800-53 SA14",
                                    "AICPA TSC CC3.1",
                                    "AICPA TSC A1.2",
                                    "ISO 27001:2013 A.11.1.4",
                                    "ISO 27001:2013 A.17.1.1",
                                    "ISO 27001:2013 A.17.1.2",
                                    "ISO 27001:2013 A.17.2.1"
                                ]
                            },
                            "Workflow": {"Status": "NEW"},
                            "RecordState": "ACTIVE"
                        }
                        yield finding
                    else:
                        print(e)
>>>>>>> 71c7968a
<|MERGE_RESOLUTION|>--- conflicted
+++ resolved
@@ -1073,120 +1073,7 @@
             }
             yield finding
 
-<<<<<<< HEAD
-
-@registry.register_check("shield")
-def shield_advanced_subscription_latest_attacks(
-    cache: dict, awsAccountId: str, awsRegion: str, awsPartition: str
-) -> dict:
-    if awsRegion != "us-east-1":
-        print("Shield Advanced APIs are only available in North Virginia")
-    else:
-        iso8601Time = datetime.datetime.utcnow().replace(tzinfo=datetime.timezone.utc).isoformat()
-        response = shield.list_attacks(
-            StartTime = {
-                'FromInclusive': datetime.datetime.utcnow() - datetime.timedelta(days=7)
-            },
-            EndTime = {
-                'ToExclusive': datetime.datetime.utcnow()
-            }
-        )
-
-        if len(response['AttackSummaries']) == 0:
-            finding = {
-                "SchemaVersion": "2018-10-08",
-                "Id": awsAccountId + "/shield-adv-subscription-latest-attacks",
-                "ProductArn": f"arn:{awsPartition}:securityhub:{awsRegion}:{awsAccountId}:product/{awsAccountId}/default",
-                "GeneratorId": awsAccountId,
-                "AwsAccountId": awsAccountId,
-                "Types": ["Software and Configuration Checks/AWS Security Best Practices"],
-                "FirstObservedAt": iso8601Time,
-                "CreatedAt": iso8601Time,
-                "UpdatedAt": iso8601Time,
-                "Severity": {"Label": "INFORMATIONAL"},
-                "Confidence": 99,
-                "Title": "[ShieldAdvanced.9] Resources under attack in the last week",
-                "Description": f"The resources in {awsAccountId} have not had an attack mitigated by AWS Shield Advanced in the last week",
-                "Remediation": {
-                    "Recommendation": {
-                        "Text": "View the docs for more details about how to ensure your AWS environments are protected against DDOS attacks.",
-                        "Url": "https://docs.aws.amazon.com/waf/latest/developerguide/ddos-manage-protected-resources.html",
-                    }
-                },
-                "ProductFields": {"Product Name": "ElectricEye"},
-                "Resources": [
-                    {
-                        "Type": "AwsAccount",
-                        "Id": f"{awsPartition.upper()}::::Account:{awsAccountId}",
-                        "Partition": awsPartition,
-                        "Region": awsRegion,
-                    }
-                ],
-                "Compliance": {
-                    "Status": "PASSED",
-                    "RelatedRequirements": [
-                        "NIST CSF ID.AM-2",
-                        "NIST SP 800-53 CM-8",
-                        "NIST SP 800-53 PM-5",
-                        "AICPA TSC CC3.2",
-                        "AICPA TSC CC6.1",
-                        "ISO 27001:2013 A.8.1.1",
-                        "ISO 27001:2013 A.8.1.2",
-                        "ISO 27001:2013 A.12.5.1",
-                    ],
-                },
-                "Workflow": {"Status": "RESOLVED"},
-                "RecordState": "ARCHIVED",
-            }
-            yield finding
-        else:
-            finding = {
-                "SchemaVersion": "2018-10-08",
-                "Id": awsAccountId + "/shield-adv-subscription-latest-attacks",
-                "ProductArn": f"arn:{awsPartition}:securityhub:{awsRegion}:{awsAccountId}:product/{awsAccountId}/default",
-                "GeneratorId": awsAccountId,
-                "AwsAccountId": awsAccountId,
-                "Types": ["Software and Configuration Checks/AWS Security Best Practices"],
-                "FirstObservedAt": iso8601Time,
-                "CreatedAt": iso8601Time,
-                "UpdatedAt": iso8601Time,
-                "Severity": {"Label": "MEDIUM"},
-                "Confidence": 99,
-                "Title": "[ShieldAdvanced.9] Resources under attack in the last week",
-                "Description": f"The resources in {awsAccountId} has had at least one attack mitigated by AWS Shield Advanced in the last week",
-                "Remediation": {
-                    "Recommendation": {
-                        "Text": "View the docs for more details about how to ensure your AWS environments are protected against DDOS attacks.",
-                        "Url": "https://docs.aws.amazon.com/waf/latest/developerguide/ddos-manage-protected-resources.html",
-                    }
-                },
-                "ProductFields": {"Product Name": "ElectricEye"},
-                "Resources": [
-                    {
-                        "Type": "AwsAccount",
-                        "Id": f"{awsPartition.upper()}::::Account:{awsAccountId}",
-                        "Partition": awsPartition,
-                        "Region": awsRegion,
-                    }
-                ],
-                "Compliance": {
-                    "Status": "FAILED",
-                    "RelatedRequirements": [
-                        "NIST CSF ID.AM-2",
-                        "NIST SP 800-53 CM-8",
-                        "NIST SP 800-53 PM-5",
-                        "AICPA TSC CC3.2",
-                        "AICPA TSC CC6.1",
-                        "ISO 27001:2013 A.8.1.1",
-                        "ISO 27001:2013 A.8.1.2",
-                        "ISO 27001:2013 A.12.5.1",
-                    ],
-                },
-                "Workflow": {"Status": "NEW"},
-                "RecordState": "ACTIVE",
-            }
-            yield finding
-=======
+
 @registry.register_check("shield")
 def shield_advanced_global_accelerator_protection_check(cache: dict, awsAccountId: str, awsRegion: str, awsPartition: str) -> dict:
     """[ShieldAdvanced.9] Global Accelerator Accelerators should be protected by Shield Advanced"""
@@ -1327,4 +1214,116 @@
                         yield finding
                     else:
                         print(e)
->>>>>>> 71c7968a
+
+
+@registry.register_check("shield")
+def shield_advanced_subscription_latest_attacks(
+    cache: dict, awsAccountId: str, awsRegion: str, awsPartition: str
+) -> dict:
+    if awsRegion != "us-east-1":
+        print("Shield Advanced APIs are only available in North Virginia")
+    else:
+        iso8601Time = datetime.datetime.utcnow().replace(tzinfo=datetime.timezone.utc).isoformat()
+        response = shield.list_attacks(
+            StartTime = {
+                'FromInclusive': datetime.datetime.utcnow() - datetime.timedelta(days=7)
+            },
+            EndTime = {
+                'ToExclusive': datetime.datetime.utcnow()
+            }
+        )
+
+        if len(response['AttackSummaries']) == 0:
+            finding = {
+                "SchemaVersion": "2018-10-08",
+                "Id": awsAccountId + "/shield-adv-subscription-latest-attacks",
+                "ProductArn": f"arn:{awsPartition}:securityhub:{awsRegion}:{awsAccountId}:product/{awsAccountId}/default",
+                "GeneratorId": awsAccountId,
+                "AwsAccountId": awsAccountId,
+                "Types": ["Software and Configuration Checks/AWS Security Best Practices"],
+                "FirstObservedAt": iso8601Time,
+                "CreatedAt": iso8601Time,
+                "UpdatedAt": iso8601Time,
+                "Severity": {"Label": "INFORMATIONAL"},
+                "Confidence": 99,
+                "Title": "[ShieldAdvanced.9] Resources under attack in the last week",
+                "Description": f"The resources in {awsAccountId} have not had an attack mitigated by AWS Shield Advanced in the last week",
+                "Remediation": {
+                    "Recommendation": {
+                        "Text": "View the docs for more details about how to ensure your AWS environments are protected against DDOS attacks.",
+                        "Url": "https://docs.aws.amazon.com/waf/latest/developerguide/ddos-manage-protected-resources.html",
+                    }
+                },
+                "ProductFields": {"Product Name": "ElectricEye"},
+                "Resources": [
+                    {
+                        "Type": "AwsAccount",
+                        "Id": f"{awsPartition.upper()}::::Account:{awsAccountId}",
+                        "Partition": awsPartition,
+                        "Region": awsRegion,
+                    }
+                ],
+                "Compliance": {
+                    "Status": "PASSED",
+                    "RelatedRequirements": [
+                        "NIST CSF ID.AM-2",
+                        "NIST SP 800-53 CM-8",
+                        "NIST SP 800-53 PM-5",
+                        "AICPA TSC CC3.2",
+                        "AICPA TSC CC6.1",
+                        "ISO 27001:2013 A.8.1.1",
+                        "ISO 27001:2013 A.8.1.2",
+                        "ISO 27001:2013 A.12.5.1",
+                    ],
+                },
+                "Workflow": {"Status": "RESOLVED"},
+                "RecordState": "ARCHIVED",
+            }
+            yield finding
+        else:
+            finding = {
+                "SchemaVersion": "2018-10-08",
+                "Id": awsAccountId + "/shield-adv-subscription-latest-attacks",
+                "ProductArn": f"arn:{awsPartition}:securityhub:{awsRegion}:{awsAccountId}:product/{awsAccountId}/default",
+                "GeneratorId": awsAccountId,
+                "AwsAccountId": awsAccountId,
+                "Types": ["Software and Configuration Checks/AWS Security Best Practices"],
+                "FirstObservedAt": iso8601Time,
+                "CreatedAt": iso8601Time,
+                "UpdatedAt": iso8601Time,
+                "Severity": {"Label": "MEDIUM"},
+                "Confidence": 99,
+                "Title": "[ShieldAdvanced.9] Resources under attack in the last week",
+                "Description": f"The resources in {awsAccountId} has had at least one attack mitigated by AWS Shield Advanced in the last week",
+                "Remediation": {
+                    "Recommendation": {
+                        "Text": "View the docs for more details about how to ensure your AWS environments are protected against DDOS attacks.",
+                        "Url": "https://docs.aws.amazon.com/waf/latest/developerguide/ddos-manage-protected-resources.html",
+                    }
+                },
+                "ProductFields": {"Product Name": "ElectricEye"},
+                "Resources": [
+                    {
+                        "Type": "AwsAccount",
+                        "Id": f"{awsPartition.upper()}::::Account:{awsAccountId}",
+                        "Partition": awsPartition,
+                        "Region": awsRegion,
+                    }
+                ],
+                "Compliance": {
+                    "Status": "FAILED",
+                    "RelatedRequirements": [
+                        "NIST CSF ID.AM-2",
+                        "NIST SP 800-53 CM-8",
+                        "NIST SP 800-53 PM-5",
+                        "AICPA TSC CC3.2",
+                        "AICPA TSC CC6.1",
+                        "ISO 27001:2013 A.8.1.1",
+                        "ISO 27001:2013 A.8.1.2",
+                        "ISO 27001:2013 A.12.5.1",
+                    ],
+                },
+                "Workflow": {"Status": "NEW"},
+                "RecordState": "ACTIVE",
+            }
+            yield finding