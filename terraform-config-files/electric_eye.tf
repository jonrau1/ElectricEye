--- conflicted
+++ resolved
@@ -376,9 +376,6 @@
                 "imagebuilder:GetImagePipeline",
                 "imagebuilder:ListImageRecipes",
                 "imagebuilder:GetImageRecipe",
-<<<<<<< HEAD
-                "amplify:ListApps"
-=======
                 "xray:GetEncryptionConfig",
                 "cloud9:DescribeEnvironments",
                 "cloud9:ListEnvironments",
@@ -399,8 +396,8 @@
                 "datasync:ListAgents",
                 "datasync:ListTasks",
                 "fsx:DescribeBackups",
-                "fsx:DescribeFileSystems"
->>>>>>> 6fa6de8f
+                "fsx:DescribeFileSystems",
+                "amplify:ListApps"
             ],
             "Resource": "*"
         }
