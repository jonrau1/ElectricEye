--- conflicted
+++ resolved
@@ -29,6 +29,7 @@
 response = sns.list_topics()
 mySnsTopics = response["Topics"]
 
+
 class SNSTopicEncryptionCheck(Auditor):
     def execute(self):
         for topic in mySnsTopics:
@@ -38,10 +39,10 @@
             )
             response = sns.get_topic_attributes(TopicArn=topicarn)
             iso8601Time = (
-                        datetime.datetime.utcnow()
-                        .replace(tzinfo=datetime.timezone.utc)
-                        .isoformat()
-                    )
+                datetime.datetime.utcnow()
+                .replace(tzinfo=datetime.timezone.utc)
+                .isoformat()
+            )
             try:
                 # this is a passing check
                 encryptionCheck = str(response["Attributes"]["KmsMasterKeyId"])
@@ -81,9 +82,7 @@
                             "Id": topicarn,
                             "Partition": "aws",
                             "Region": awsRegion,
-                            "Details": {
-                                "AwsSnsTopic": {"TopicName": topicName}
-                            },
+                            "Details": {"AwsSnsTopic": {"TopicName": topicName}},
                         }
                     ],
                     "Compliance": {
@@ -140,9 +139,7 @@
                             "Id": topicarn,
                             "Partition": "aws",
                             "Region": awsRegion,
-                            "Details": {
-                                "AwsSnsTopic": {"TopicName": topicName}
-                            },
+                            "Details": {"AwsSnsTopic": {"TopicName": topicName}},
                         }
                     ],
                     "Compliance": {
@@ -160,6 +157,7 @@
                     "RecordState": "ACTIVE",
                 }
                 yield finding
+
 
 class SNSHTTPEncryptionCheck(Auditor):
     def execute(self):
@@ -173,10 +171,10 @@
             for subscriptions in mySubs:
                 subProtocol = str(subscriptions["Protocol"])
                 iso8601Time = (
-                            datetime.datetime.utcnow()
-                            .replace(tzinfo=datetime.timezone.utc)
-                            .isoformat()
-                        )
+                    datetime.datetime.utcnow()
+                    .replace(tzinfo=datetime.timezone.utc)
+                    .isoformat()
+                )
                 if subProtocol == "http":
                     finding = {
                         "SchemaVersion": "2018-10-08",
@@ -216,9 +214,7 @@
                                 "Id": topicarn,
                                 "Partition": "aws",
                                 "Region": awsRegion,
-                                "Details": {
-                                    "AwsSnsTopic": {"TopicName": topicName}
-                                },
+                                "Details": {"AwsSnsTopic": {"TopicName": topicName}},
                             }
                         ],
                         "Compliance": {
@@ -277,9 +273,7 @@
                                 "Id": topicarn,
                                 "Partition": "aws",
                                 "Region": awsRegion,
-                                "Details": {
-                                    "AwsSnsTopic": {"TopicName": topicName}
-                                },
+                                "Details": {"AwsSnsTopic": {"TopicName": topicName}},
                             }
                         ],
                         "Compliance": {
@@ -300,12 +294,13 @@
                     }
                     yield finding
 
+
 class SNSPublicAccessCheck(Auditor):
     def execute(self):
         for topic in mySnsTopics:
-            topicarn = str(topic['TopicArn'])
+            topicarn = str(topic["TopicArn"])
             topicName = topicarn.replace(
-                'arn:aws:sns:' + awsRegion + ':' + awsAccountId + ':', ''
+                "arn:aws:sns:" + awsRegion + ":" + awsAccountId + ":", ""
             )
             response = sns.get_topic_attributes(TopicArn=topicarn)
             statement_json = response["Attributes"]["Policy"]
@@ -313,135 +308,144 @@
             fail = False
             # this results in one finding per topic instead of one finding per statement
             for sid in statement["Statement"]:
-                access = sid["Principal"]['AWS']
-                iso8601Time = datetime.datetime.utcnow().replace(tzinfo=datetime.timezone.utc).isoformat()
-                if access != '*' or (access == '*' and "Condition" in sid):
+                access = sid["Principal"]["AWS"]
+                iso8601Time = (
+                    datetime.datetime.utcnow()
+                    .replace(tzinfo=datetime.timezone.utc)
+                    .isoformat()
+                )
+                if access != "*" or (access == "*" and "Condition" in sid):
                     continue
                 else:
                     fail = True
                     break
             if not fail:
                 finding = {
-                    'SchemaVersion': '2018-10-08',
-                    'Id': topicarn + '/sns-public-access-check',
-                    'ProductArn': 'arn:aws:securityhub:' + awsRegion + ':' + awsAccountId + ':product/' + awsAccountId + '/default',
-                    'GeneratorId': topicarn,
-                    'AwsAccountId': awsAccountId,
-                    'Types': [ 
-                        'Software and Configuration Checks/AWS Security Best Practices',
-                        'Effects/Data Exposure'
-                    ],
-                    'FirstObservedAt': iso8601Time,
-                    'CreatedAt': iso8601Time,
-                    'UpdatedAt': iso8601Time,
-                    'Severity': { 'Label': 'INFORMATIONAL' },
-                    'Confidence': 75,  # The Condition may not effectively limit access
-                    'Title': '[SNS.3] SNS topics should not have public access',
-                    'Description': 'SNS topic ' + topicName + ' does not have public access or limited by a Condition. Refer to the remediation instructions to review sns access policy',
-                    'Remediation': {
-                        'Recommendation': {
-                            'Text': 'For more information on SNS Access Policy Best Practices refer to Amazons Best Practice rules for Amazon SNS.',
-                            'Url': 'https://docs.aws.amazon.com/sns/latest/dg/sns-security-best-practices.html#ensure-topics-not-publicly-accessible'
-                        }
-                    },
-                    'ProductFields': { 'Product Name': 'ElectricEye' },
-                    'Resources': [
+                    "SchemaVersion": "2018-10-08",
+                    "Id": topicarn + "/sns-public-access-check",
+                    "ProductArn": "arn:aws:securityhub:"
+                    + awsRegion
+                    + ":"
+                    + awsAccountId
+                    + ":product/"
+                    + awsAccountId
+                    + "/default",
+                    "GeneratorId": topicarn,
+                    "AwsAccountId": awsAccountId,
+                    "Types": [
+                        "Software and Configuration Checks/AWS Security Best Practices",
+                        "Effects/Data Exposure",
+                    ],
+                    "FirstObservedAt": iso8601Time,
+                    "CreatedAt": iso8601Time,
+                    "UpdatedAt": iso8601Time,
+                    "Severity": {"Label": "INFORMATIONAL"},
+                    "Confidence": 75,  # The Condition may not effectively limit access
+                    "Title": "[SNS.3] SNS topics should not have public access",
+                    "Description": "SNS topic "
+                    + topicName
+                    + " does not have public access or limited by a Condition. Refer to the remediation instructions to review sns access policy",
+                    "Remediation": {
+                        "Recommendation": {
+                            "Text": "For more information on SNS Access Policy Best Practices refer to Amazons Best Practice rules for Amazon SNS.",
+                            "Url": "https://docs.aws.amazon.com/sns/latest/dg/sns-security-best-practices.html#ensure-topics-not-publicly-accessible",
+                        }
+                    },
+                    "ProductFields": {"Product Name": "ElectricEye"},
+                    "Resources": [
                         {
-                            'Type': 'AwsSnsTopic',
-                            'Id': topicarn,
-                            'Partition': 'aws',
-                            'Region': awsRegion,
-                            'Details': {
-                                'AwsSnsTopic': {
-                                    'TopicName': topicName
-                                }
-                            }
-                        }
-                    ],
-                    'Compliance': { 
-                        'Status': 'PASSED',
-                        'RelatedRequirements': [
-                            'NIST CSF PR.AC-3',
-                            'NIST SP 800-53 AC-1',
-                            'NIST SP 800-53 AC-17',
-                            'NIST SP 800-53 AC-19',
-                            'NIST SP 800-53 AC-20',
-                            'NIST SP 800-53 SC-15',
-                            'AICPA TSC CC6.6',
-                            'ISO 27001:2013 A.6.2.1',
-                            'ISO 27001:2013 A.6.2.2',
-                            'ISO 27001:2013 A.11.2.6',
-                            'ISO 27001:2013 A.13.1.1',
-                            'ISO 27001:2013 A.13.2.1'
-                        ]
-                    },
-                    'Workflow': {
-                        'Status': 'RESOLVED'
-                    },
-                    'RecordState': 'ARCHIVED'
+                            "Type": "AwsSnsTopic",
+                            "Id": topicarn,
+                            "Partition": "aws",
+                            "Region": awsRegion,
+                            "Details": {"AwsSnsTopic": {"TopicName": topicName}},
+                        }
+                    ],
+                    "Compliance": {
+                        "Status": "PASSED",
+                        "RelatedRequirements": [
+                            "NIST CSF PR.AC-3",
+                            "NIST SP 800-53 AC-1",
+                            "NIST SP 800-53 AC-17",
+                            "NIST SP 800-53 AC-19",
+                            "NIST SP 800-53 AC-20",
+                            "NIST SP 800-53 SC-15",
+                            "AICPA TSC CC6.6",
+                            "ISO 27001:2013 A.6.2.1",
+                            "ISO 27001:2013 A.6.2.2",
+                            "ISO 27001:2013 A.11.2.6",
+                            "ISO 27001:2013 A.13.1.1",
+                            "ISO 27001:2013 A.13.2.1",
+                        ],
+                    },
+                    "Workflow": {"Status": "RESOLVED"},
+                    "RecordState": "ARCHIVED",
                 }
                 yield finding
             else:
                 finding = {
-                    'SchemaVersion': '2018-10-08',
-                    'Id': topicarn + '/sns-public-access-check',
-                    'ProductArn': 'arn:aws:securityhub:' + awsRegion + ':' + awsAccountId + ':product/' + awsAccountId + '/default',
-                    'GeneratorId': topicarn,
-                    'AwsAccountId': awsAccountId,
-                    'Types': [ 
-                        'Software and Configuration Checks/AWS Security Best Practices',
-                        'Effects/Data Exposure'
-                    ],
-                    'FirstObservedAt': iso8601Time,
-                    'CreatedAt': iso8601Time,
-                    'UpdatedAt': iso8601Time,
-                    'Severity': { 'Label': 'HIGH'},
-                    'Confidence': 99,
-                    'Title': '[SNS.3] SNS topics should not have public access',
-                    'Description': 'SNS topic ' + topicName + ' has public access. Refer to the remediation instructions to remediate this behavior',
-                    'Remediation': {
-                        'Recommendation': {
-                            'Text': 'For more information on SNS Access Policy Best Practices refer to Amazons Best Practice rules for Amazon SNS.',
-                            'Url': 'https://docs.aws.amazon.com/sns/latest/dg/sns-security-best-practices.html#ensure-topics-not-publicly-accessible'
-                        }
-                    },
-                    'ProductFields': { 'Product Name': 'ElectricEye' },
-                    'Resources': [
+                    "SchemaVersion": "2018-10-08",
+                    "Id": topicarn + "/sns-public-access-check",
+                    "ProductArn": "arn:aws:securityhub:"
+                    + awsRegion
+                    + ":"
+                    + awsAccountId
+                    + ":product/"
+                    + awsAccountId
+                    + "/default",
+                    "GeneratorId": topicarn,
+                    "AwsAccountId": awsAccountId,
+                    "Types": [
+                        "Software and Configuration Checks/AWS Security Best Practices",
+                        "Effects/Data Exposure",
+                    ],
+                    "FirstObservedAt": iso8601Time,
+                    "CreatedAt": iso8601Time,
+                    "UpdatedAt": iso8601Time,
+                    "Severity": {"Label": "HIGH"},
+                    "Confidence": 99,
+                    "Title": "[SNS.3] SNS topics should not have public access",
+                    "Description": "SNS topic "
+                    + topicName
+                    + " has public access. Refer to the remediation instructions to remediate this behavior",
+                    "Remediation": {
+                        "Recommendation": {
+                            "Text": "For more information on SNS Access Policy Best Practices refer to Amazons Best Practice rules for Amazon SNS.",
+                            "Url": "https://docs.aws.amazon.com/sns/latest/dg/sns-security-best-practices.html#ensure-topics-not-publicly-accessible",
+                        }
+                    },
+                    "ProductFields": {"Product Name": "ElectricEye"},
+                    "Resources": [
                         {
-                            'Type': 'AwsSnsTopic',
-                            'Id': topicarn,
-                            'Partition': 'aws',
-                            'Region': awsRegion,
-                            'Details': {
-                                'AwsSnsTopic': {
-                                    'TopicName': topicName
-                                }
-                            }
-                        }
-                    ],
-                    'Compliance': { 
-                        'Status': 'FAILED',
-                        'RelatedRequirements': [
-                            'NIST CSF PR.AC-3',
-                            'NIST SP 800-53 AC-1',
-                            'NIST SP 800-53 AC-17',
-                            'NIST SP 800-53 AC-19',
-                            'NIST SP 800-53 AC-20',
-                            'NIST SP 800-53 SC-15',
-                            'AICPA TSC CC6.6',
-                            'ISO 27001:2013 A.6.2.1',
-                            'ISO 27001:2013 A.6.2.2',
-                            'ISO 27001:2013 A.11.2.6',
-                            'ISO 27001:2013 A.13.1.1',
-                            'ISO 27001:2013 A.13.2.1'
-                        ]
-                    },
-                    'Workflow': {
-                        'Status': 'NEW'
-                    },
-                    'RecordState': 'ACTIVE'
+                            "Type": "AwsSnsTopic",
+                            "Id": topicarn,
+                            "Partition": "aws",
+                            "Region": awsRegion,
+                            "Details": {"AwsSnsTopic": {"TopicName": topicName}},
+                        }
+                    ],
+                    "Compliance": {
+                        "Status": "FAILED",
+                        "RelatedRequirements": [
+                            "NIST CSF PR.AC-3",
+                            "NIST SP 800-53 AC-1",
+                            "NIST SP 800-53 AC-17",
+                            "NIST SP 800-53 AC-19",
+                            "NIST SP 800-53 AC-20",
+                            "NIST SP 800-53 SC-15",
+                            "AICPA TSC CC6.6",
+                            "ISO 27001:2013 A.6.2.1",
+                            "ISO 27001:2013 A.6.2.2",
+                            "ISO 27001:2013 A.11.2.6",
+                            "ISO 27001:2013 A.13.1.1",
+                            "ISO 27001:2013 A.13.2.1",
+                        ],
+                    },
+                    "Workflow": {"Status": "NEW"},
+                    "RecordState": "ACTIVE",
                 }
-                yield finding              
+                yield finding
+
 
 class SNSCrossAccountCheck(Auditor):
     def execute(self):
@@ -456,500 +460,11 @@
             for statement in myPolicy["Statement"]:
                 principal = statement["Principal"]["AWS"]
                 iso8601Time = (
-                                datetime.datetime.utcnow()
-                                .replace(tzinfo=datetime.timezone.utc)
-                                .isoformat()
-                            )
-                if principal[0] != "*":
-                    if not principal[0].isdigit():
-                        principal = principal.split(":")[4]
-                    if principal == awsAccountId:
-                        finding = {
-                            "SchemaVersion": "2018-10-08",
-                            "Id": topicarn + "/sns-cross-account-check",
-                            "ProductArn": "arn:aws:securityhub:"
-                            + awsRegion
-                            + ":"
-                            + awsAccountId
-                            + ":product/"
-                            + awsAccountId
-                            + "/default",
-                            "GeneratorId": topicarn,
-                            "AwsAccountId": awsAccountId,
-                            "Types": [
-                                "Software and Configuration Checks/AWS Security Best Practices",
-                                "Effects/Data Exposure",
-                            ],
-                            "FirstObservedAt": iso8601Time,
-                            "CreatedAt": iso8601Time,
-                            "UpdatedAt": iso8601Time,
-                            "Severity": {"Label": "INFORMATIONAL"},
-                            "Confidence": 99,
-                            "Title": "[SNS.4] SNS topics should not allow cross-account access",
-                            "Description": "SNS topic "
-                            + topicName
-                            + " does not have cross-account access.",
-                            "Remediation": {
-                                "Recommendation": {
-                                    "Text": "For more information on SNS best practices refer to the Amazon SNS security best practices section of the Amazon Simple Notification Service Developer Guide.",
-                                    "Url": "https://docs.aws.amazon.com/sns/latest/dg/sns-security-best-practices.html#enforce-encryption-data-in-transit",
-                                }
-                            },
-                            "ProductFields": {"Product Name": "ElectricEye"},
-                            "Resources": [
-                                {
-                                    "Type": "AwsSnsTopic",
-                                    "Id": topicarn,
-                                    "Partition": "aws",
-                                    "Region": awsRegion,
-                                    "Details": {
-                                        "AwsSnsTopic": {"TopicName": topicName}
-                                    },
-                                }
-                            ],
-                            "Compliance": { 
-                                "Status": "PASSED",
-                                "RelatedRequirements": [
-                                    "NIST CSF PR.AC-3",
-                                    "NIST SP 800-53 AC-1",
-                                    "NIST SP 800-53 AC-17",
-                                    "NIST SP 800-53 AC-19",
-                                    "NIST SP 800-53 AC-20",
-                                    "NIST SP 800-53 SC-15",
-                                    "AICPA TSC CC6.6",
-                                    "ISO 27001:2013 A.6.2.1",
-                                    "ISO 27001:2013 A.6.2.2",
-                                    "ISO 27001:2013 A.11.2.6",
-                                    "ISO 27001:2013 A.13.1.1",
-                                    "ISO 27001:2013 A.13.2.1"
-                                ]
-                            },
-                            "Workflow": {"Status": "RESOLVED"},
-                            "RecordState": "ARCHIVED",
-                        }
-                        yield finding
-                    else:
-                        finding = {
-                            "SchemaVersion": "2018-10-08",
-                            "Id": topicarn + "/sns-cross-account-check",
-                            "ProductArn": "arn:aws:securityhub:"
-                            + awsRegion
-                            + ":"
-                            + awsAccountId
-                            + ":product/"
-                            + awsAccountId
-                            + "/default",
-                            "GeneratorId": topicarn,
-                            "AwsAccountId": awsAccountId,
-                            "Types": [
-                                "Software and Configuration Checks/AWS Security Best Practices",
-                                "Effects/Data Exposure",
-                            ],
-                            "FirstObservedAt": iso8601Time,
-                            "CreatedAt": iso8601Time,
-                            "UpdatedAt": iso8601Time,
-                            "Severity": {"Label": "Low"},
-                            "Confidence": 99,
-                            "Title": "[SNS.4] SNS topics should not allow cross-account access",
-                            "Description": "SNS topic "
-                            + topicName
-                            + " has cross-account access.",
-                            "Remediation": {
-                                "Recommendation": {
-                                    "Text": "For more information on SNS best practices refer to the Amazon SNS security best practices section of the Amazon Simple Notification Service Developer Guide.",
-                                    "Url": "https://docs.aws.amazon.com/sns/latest/dg/sns-security-best-practices.html#enforce-encryption-data-in-transit",
-                                }
-                            },
-                            "ProductFields": {"Product Name": "ElectricEye"},
-                            "Resources": [
-                                {
-                                    "Type": "AwsSnsTopic",
-                                    "Id": topicarn,
-                                    "Partition": "aws",
-                                    "Region": awsRegion,
-                                    "Details": {
-                                        "AwsSnsTopic": {"TopicName": topicName}
-                                    },
-                                }
-                            ],
-                            "Compliance": { 
-                                "Status": "FAILED",
-                                "RelatedRequirements": [
-                                    "NIST CSF PR.AC-3",
-                                    "NIST SP 800-53 AC-1",
-                                    "NIST SP 800-53 AC-17",
-                                    "NIST SP 800-53 AC-19",
-                                    "NIST SP 800-53 AC-20",
-                                    "NIST SP 800-53 SC-15",
-                                    "AICPA TSC CC6.6",
-                                    "ISO 27001:2013 A.6.2.1",
-                                    "ISO 27001:2013 A.6.2.2",
-                                    "ISO 27001:2013 A.11.2.6",
-                                    "ISO 27001:2013 A.13.1.1",
-                                    "ISO 27001:2013 A.13.2.1"
-                                ]
-                            },
-                            "Workflow": {"Status": "NEW"},
-                            "RecordState": "ACTIVE",
-                        }
-<<<<<<< HEAD
-                    ]
-                )
-                print(response)
-            except Exception as e:
-                print(e)
-
-
-def sns_http_subscription_check():
-    for topic in mySnsTopics:
-        topicarn = str(topic["TopicArn"])
-        topicName = topicarn.replace(
-            "arn:aws:sns:" + awsRegion + ":" + awsAccountId + ":", ""
-        )
-        response = sns.list_subscriptions_by_topic(TopicArn=topicarn)
-        mySubs = response["Subscriptions"]
-        for subscriptions in mySubs:
-            subProtocol = str(subscriptions["Protocol"])
-            if subProtocol == "http":
-                try:
-                    iso8601Time = (
-                        datetime.datetime.utcnow()
-                        .replace(tzinfo=datetime.timezone.utc)
-                        .isoformat()
-                    )
-                    response = securityhub.batch_import_findings(
-                        Findings=[
-                            {
-                                "SchemaVersion": "2018-10-08",
-                                "Id": topicarn + "/sns-http-subscription-check",
-                                "ProductArn": "arn:aws:securityhub:"
-                                + awsRegion
-                                + ":"
-                                + awsAccountId
-                                + ":product/"
-                                + awsAccountId
-                                + "/default",
-                                "GeneratorId": topicarn,
-                                "AwsAccountId": awsAccountId,
-                                "Types": [
-                                    "Software and Configuration Checks/AWS Security Best Practices",
-                                    "Effects/Data Exposure",
-                                ],
-                                "FirstObservedAt": iso8601Time,
-                                "CreatedAt": iso8601Time,
-                                "UpdatedAt": iso8601Time,
-                                "Severity": {"Label": "HIGH"},
-                                "Confidence": 99,
-                                "Title": "[SNS.2] SNS topics should not use HTTP subscriptions",
-                                "Description": "SNS topic "
-                                + topicName
-                                + " has a HTTP subscriber. Refer to the remediation instructions to remediate this behavior",
-                                "Remediation": {
-                                    "Recommendation": {
-                                        "Text": "For more information on SNS encryption in transit refer to the Enforce Encryption of Data in Transit section of the Amazon Simple Notification Service Developer Guide.",
-                                        "Url": "https://docs.aws.amazon.com/sns/latest/dg/sns-security-best-practices.html#enforce-encryption-data-in-transit",
-                                    }
-                                },
-                                "ProductFields": {"Product Name": "ElectricEye"},
-                                "Resources": [
-                                    {
-                                        "Type": "AwsSnsTopic",
-                                        "Id": topicarn,
-                                        "Partition": "aws",
-                                        "Region": awsRegion,
-                                        "Details": {
-                                            "AwsSnsTopic": {"TopicName": topicName}
-                                        },
-                                    }
-                                ],
-                                "Compliance": {
-                                    "Status": "FAILED",
-                                    "RelatedRequirements": [
-                                        "NIST CSF ID.AM-2",
-                                        "NIST SP 800-53 CM-8",
-                                        "NIST SP 800-53 PM-5",
-                                        "AICPA TSC CC3.2",
-                                        "AICPA TSC CC6.1",
-                                        "ISO 27001:2013 A.8.1.1",
-                                        "ISO 27001:2013 A.8.1.2",
-                                        "ISO 27001:2013 A.12.5.1",
-                                    ],
-                                },
-                                "Workflow": {"Status": "NEW"},
-                                "RecordState": "ACTIVE",
-                            }
-                        ]
-                    )
-                    print(response)
-                except Exception as e:
-                    print(e)
-            else:
-                try:
-                    iso8601Time = (
-                        datetime.datetime.utcnow()
-                        .replace(tzinfo=datetime.timezone.utc)
-                        .isoformat()
-                    )
-                    response = securityhub.batch_import_findings(
-                        Findings=[
-                            {
-                                "SchemaVersion": "2018-10-08",
-                                "Id": topicarn + "/sns-http-subscription-check",
-                                "ProductArn": "arn:aws:securityhub:"
-                                + awsRegion
-                                + ":"
-                                + awsAccountId
-                                + ":product/"
-                                + awsAccountId
-                                + "/default",
-                                "GeneratorId": topicarn,
-                                "AwsAccountId": awsAccountId,
-                                "Types": [
-                                    "Software and Configuration Checks/AWS Security Best Practices",
-                                    "Effects/Data Exposure",
-                                ],
-                                "FirstObservedAt": iso8601Time,
-                                "CreatedAt": iso8601Time,
-                                "UpdatedAt": iso8601Time,
-                                "Severity": {"Label": "INFORMATIONAL"},
-                                "Confidence": 99,
-                                "Title": "[SNS.2] SNS topics should not use HTTP subscriptions",
-                                "Description": "SNS topic "
-                                + topicName
-                                + " does not have a HTTP subscriber.",
-                                "Remediation": {
-                                    "Recommendation": {
-                                        "Text": "For more information on SNS encryption in transit refer to the Enforce Encryption of Data in Transit section of the Amazon Simple Notification Service Developer Guide.",
-                                        "Url": "https://docs.aws.amazon.com/sns/latest/dg/sns-security-best-practices.html#enforce-encryption-data-in-transit",
-                                    }
-                                },
-                                "ProductFields": {"Product Name": "ElectricEye"},
-                                "Resources": [
-                                    {
-                                        "Type": "AwsSnsTopic",
-                                        "Id": topicarn,
-                                        "Partition": "aws",
-                                        "Region": awsRegion,
-                                        "Details": {
-                                            "AwsSnsTopic": {"TopicName": topicName}
-                                        },
-                                    }
-                                ],
-                                "Compliance": {
-                                    "Status": "PASSED",
-                                    "RelatedRequirements": [
-                                        "NIST CSF ID.AM-2",
-                                        "NIST SP 800-53 CM-8",
-                                        "NIST SP 800-53 PM-5",
-                                        "AICPA TSC CC3.2",
-                                        "AICPA TSC CC6.1",
-                                        "ISO 27001:2013 A.8.1.1",
-                                        "ISO 27001:2013 A.8.1.2",
-                                        "ISO 27001:2013 A.12.5.1",
-                                    ],
-                                },
-                                "Workflow": {"Status": "RESOLVED"},
-                                "RecordState": "ARCHIVED",
-                            }
-                        ]
-                    )
-                    print(response)
-                except Exception as e:
-                    print(e)
-
-
-def sns_public_access_check():
-    for topic in mySnsTopics:
-        topicarn = str(topic["TopicArn"])
-        topicName = topicarn.replace(
-            "arn:aws:sns:" + awsRegion + ":" + awsAccountId + ":", ""
-        )
-        response = sns.get_topic_attributes(TopicArn=topicarn)
-        statement_json = response["Attributes"]["Policy"]
-        statement = json.loads(statement_json)
-        fail = False
-        # this results in one finding per topic instead of one finding per statement
-        for sid in statement["Statement"]:
-            access = sid["Principal"]["AWS"]
-            if access != "*" or (access == "*" and "Condition" in sid):
-                continue
-            else:
-                fail = True
-                break
-        if not fail:
-            try:
-                iso8601Time = (
                     datetime.datetime.utcnow()
                     .replace(tzinfo=datetime.timezone.utc)
                     .isoformat()
                 )
-                response = securityhub.batch_import_findings(
-                    Findings=[
-                        {
-                            "SchemaVersion": "2018-10-08",
-                            "Id": topicarn + "/sns-public-access-check",
-                            "ProductArn": "arn:aws:securityhub:"
-                            + awsRegion
-                            + ":"
-                            + awsAccountId
-                            + ":product/"
-                            + awsAccountId
-                            + "/default",
-                            "GeneratorId": topicarn,
-                            "AwsAccountId": awsAccountId,
-                            "Types": [
-                                "Software and Configuration Checks/AWS Security Best Practices",
-                                "Effects/Data Exposure",
-                            ],
-                            "FirstObservedAt": iso8601Time,
-                            "CreatedAt": iso8601Time,
-                            "UpdatedAt": iso8601Time,
-                            "Severity": {"Label": "INFORMATIONAL"},
-                            "Confidence": 75,  # The Condition may not effectively limit access
-                            "Title": "[SNS.3] SNS topics should not have public access",
-                            "Description": "SNS topic "
-                            + topicName
-                            + " does not have public access or limited by a Condition. Refer to the remediation instructions to review sns access policy",
-                            "Remediation": {
-                                "Recommendation": {
-                                    "Text": "For more information on SNS Access Policy Best Practices refer to Amazons Best Practice rules for Amazon SNS.",
-                                    "Url": "https://docs.aws.amazon.com/sns/latest/dg/sns-security-best-practices.html#ensure-topics-not-publicly-accessible",
-                                }
-                            },
-                            "ProductFields": {"Product Name": "ElectricEye"},
-                            "Resources": [
-                                {
-                                    "Type": "AwsSnsTopic",
-                                    "Id": topicarn,
-                                    "Partition": "aws",
-                                    "Region": awsRegion,
-                                    "Details": {
-                                        "AwsSnsTopic": {"TopicName": topicName}
-                                    },
-                                }
-                            ],
-                            "Compliance": {
-                                "Status": "PASSED",
-                                "RelatedRequirements": [
-                                    "NIST CSF PR.AC-3",
-                                    "NIST SP 800-53 AC-1",
-                                    "NIST SP 800-53 AC-17",
-                                    "NIST SP 800-53 AC-19",
-                                    "NIST SP 800-53 AC-20",
-                                    "NIST SP 800-53 SC-15",
-                                    "AICPA TSC CC6.6",
-                                    "ISO 27001:2013 A.6.2.1",
-                                    "ISO 27001:2013 A.6.2.2",
-                                    "ISO 27001:2013 A.11.2.6",
-                                    "ISO 27001:2013 A.13.1.1",
-                                    "ISO 27001:2013 A.13.2.1",
-                                ],
-                            },
-                            "Workflow": {"Status": "RESOLVED"},
-                            "RecordState": "ARCHIVED",
-                        }
-                    ]
-                )
-                print(response)
-            except Exception as e:
-                print(e)
-        else:
-            try:
-                iso8601Time = (
-                    datetime.datetime.utcnow()
-                    .replace(tzinfo=datetime.timezone.utc)
-                    .isoformat()
-                )
-                response = securityhub.batch_import_findings(
-                    Findings=[
-                        {
-                            "SchemaVersion": "2018-10-08",
-                            "Id": topicarn + "/sns-public-access-check",
-                            "ProductArn": "arn:aws:securityhub:"
-                            + awsRegion
-                            + ":"
-                            + awsAccountId
-                            + ":product/"
-                            + awsAccountId
-                            + "/default",
-                            "GeneratorId": topicarn,
-                            "AwsAccountId": awsAccountId,
-                            "Types": [
-                                "Software and Configuration Checks/AWS Security Best Practices",
-                                "Effects/Data Exposure",
-                            ],
-                            "FirstObservedAt": iso8601Time,
-                            "CreatedAt": iso8601Time,
-                            "UpdatedAt": iso8601Time,
-                            "Severity": {"Label": "HIGH"},
-                            "Confidence": 99,
-                            "Title": "[SNS.3] SNS topics should not have public access",
-                            "Description": "SNS topic "
-                            + topicName
-                            + " has public access. Refer to the remediation instructions to remediate this behavior",
-                            "Remediation": {
-                                "Recommendation": {
-                                    "Text": "For more information on SNS Access Policy Best Practices refer to Amazons Best Practice rules for Amazon SNS.",
-                                    "Url": "https://docs.aws.amazon.com/sns/latest/dg/sns-security-best-practices.html#ensure-topics-not-publicly-accessible",
-                                }
-                            },
-                            "ProductFields": {"Product Name": "ElectricEye"},
-                            "Resources": [
-                                {
-                                    "Type": "AwsSnsTopic",
-                                    "Id": topicarn,
-                                    "Partition": "aws",
-                                    "Region": awsRegion,
-                                    "Details": {
-                                        "AwsSnsTopic": {"TopicName": topicName}
-                                    },
-                                }
-                            ],
-                            "Compliance": {
-                                "Status": "FAILED",
-                                "RelatedRequirements": [
-                                    "NIST CSF PR.AC-3",
-                                    "NIST SP 800-53 AC-1",
-                                    "NIST SP 800-53 AC-17",
-                                    "NIST SP 800-53 AC-19",
-                                    "NIST SP 800-53 AC-20",
-                                    "NIST SP 800-53 SC-15",
-                                    "AICPA TSC CC6.6",
-                                    "ISO 27001:2013 A.6.2.1",
-                                    "ISO 27001:2013 A.6.2.2",
-                                    "ISO 27001:2013 A.11.2.6",
-                                    "ISO 27001:2013 A.13.1.1",
-                                    "ISO 27001:2013 A.13.2.1",
-                                ],
-                            },
-                            "Workflow": {"Status": "NEW"},
-                            "RecordState": "ACTIVE",
-                        }
-                    ]
-                )
-                print(response)
-            except Exception as e:
-                print(e)
-
-
-class CrossAccountCheck:
-    def execute(self):
-        for topic in mySnsTopics:
-            topicarn = str(topic["TopicArn"])
-            topicName = topicarn.replace(
-                "arn:aws:sns:" + awsRegion + ":" + awsAccountId + ":", ""
-            )
-            response = sns.get_topic_attributes(TopicArn=topicarn)
-            myPolicy_json = str(response["Attributes"]["Policy"])
-            myPolicy = json.loads(myPolicy_json)
-            for statement in myPolicy["Statement"]:
-                principal = statement["Principal"]["AWS"]
                 if principal[0] != "*":
-                    iso8601Time = (
-                        datetime.datetime.utcnow()
-                        .replace(tzinfo=datetime.timezone.utc)
-                        .isoformat()
-                    )
                     if not principal[0].isdigit():
                         principal = principal.split(":")[4]
                     if principal == awsAccountId:
@@ -1018,7 +533,7 @@
                         }
                         yield finding
                     else:
-                        Findings = {
+                        finding = {
                             "SchemaVersion": "2018-10-08",
                             "Id": topicarn + "/sns-cross-account-check",
                             "ProductArn": "arn:aws:securityhub:"
@@ -1081,16 +596,4 @@
                             "Workflow": {"Status": "NEW"},
                             "RecordState": "ACTIVE",
                         }
-                        yield finding
-
-
-def sns_auditor():
-    sns_topic_encryption_check()
-    sns_http_subscription_check()
-    sns_public_access_check()
-
-
-sns_auditor()
-=======
-                        yield finding
->>>>>>> 7f268cd2
+                        yield finding