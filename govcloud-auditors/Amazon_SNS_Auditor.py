--- conflicted
+++ resolved
@@ -567,155 +567,11 @@
                 print(response)
             except Exception as e:
                 print(e)
-                
-
-def sns_cross_account_check():
-    for topic in mySnsTopics:
-        topicarn = str(topic["TopicArn"])
-        topicName = topicarn.replace(
-            "arn:aws-us-gov:sns:" + awsRegion + ":" + awsAccountId + ":", ""
-        )
-        response = sns.get_topic_attributes(TopicArn=topicarn)
-        myPolicy_json = str(response["Attributes"]["Policy"])
-        myPolicy = json.loads(myPolicy_json)
-        for statement in myPolicy["Statement"]:
-            principal = statement["Principal"]["AWS"]
-            if principal[0] != "*":
-                if not principal[0].isdigit():
-                    principal = principal.split(":")[4]
-                if principal == awsAccountId:
-                    try:
-                        iso8601Time = (
-                            datetime.datetime.utcnow()
-                            .replace(tzinfo=datetime.timezone.utc)
-                            .isoformat()
-                        )
-                        response = securityhub.batch_import_findings(
-                            Findings=[
-                                {
-                                    "SchemaVersion": "2018-10-08",
-                                    "Id": topicarn + "/sns-cross-account-check",
-                                    "ProductArn": "arn:aws-us-gov:securityhub:"
-                                    + awsRegion
-                                    + ":"
-                                    + awsAccountId
-                                    + ":product/"
-                                    + awsAccountId
-                                    + "/default",
-                                    "GeneratorId": topicarn,
-                                    "AwsAccountId": awsAccountId,
-                                    "Types": [
-                                        "Software and Configuration Checks/AWS Security Best Practices",
-                                        "Effects/Data Exposure",
-                                    ],
-                                    "FirstObservedAt": iso8601Time,
-                                    "CreatedAt": iso8601Time,
-                                    "UpdatedAt": iso8601Time,
-                                    "Severity": {"Label": "INFORMATIONAL"},
-                                    "Confidence": 99,
-                                    "Title": "[SNS.4] SNS topics should not allow cross-account access",
-                                    "Description": "SNS topic "
-                                    + topicName
-                                    + " does not have cross-account access.",
-                                    "Remediation": {
-                                        "Recommendation": {
-                                            "Text": "For more information on SNS best practices refer to the Amazon SNS security best practices section of the Amazon Simple Notification Service Developer Guide.",
-                                            "Url": "https://docs.aws.amazon.com/sns/latest/dg/sns-security-best-practices.html#enforce-encryption-data-in-transit",
-                                        }
-                                    },
-                                    "ProductFields": {"Product Name": "ElectricEye"},
-                                    "Resources": [
-                                        {
-                                            "Type": "AwsSnsTopic",
-                                            "Id": topicarn,
-                                            "Partition": "aws-us-gov",
-                                            "Region": awsRegion,
-                                            "Details": {
-                                                "AwsSnsTopic": {"TopicName": topicName}
-                                            },
-                                        }
-                                    ],
-                                    "Compliance": {"Status": "PASSED"},
-                                    "Workflow": {"Status": "RESOLVED"},
-                                    "RecordState": "ARCHIVED",
-                                }
-                            ]
-                        )
-                        print(response)
-                    except Exception as e:
-                        print(e)
-                else:
-                    try:
-                        iso8601Time = (
-                            datetime.datetime.utcnow()
-                            .replace(tzinfo=datetime.timezone.utc)
-                            .isoformat()
-                        )
-                        response = securityhub.batch_import_findings(
-                            Findings=[
-                                {
-                                    "SchemaVersion": "2018-10-08",
-                                    "Id": topicarn + "/sns-cross-account-check",
-                                    "ProductArn": "arn:aws-us-gov:securityhub:"
-                                    + awsRegion
-                                    + ":"
-                                    + awsAccountId
-                                    + ":product/"
-                                    + awsAccountId
-                                    + "/default",
-                                    "GeneratorId": topicarn,
-                                    "AwsAccountId": awsAccountId,
-                                    "Types": [
-                                        "Software and Configuration Checks/AWS Security Best Practices",
-                                        "Effects/Data Exposure",
-                                    ],
-                                    "FirstObservedAt": iso8601Time,
-                                    "CreatedAt": iso8601Time,
-                                    "UpdatedAt": iso8601Time,
-                                    "Severity": {"Label": "Low"},
-                                    "Confidence": 99,
-                                    "Title": "[SNS.4] SNS topics should not allow cross-account access",
-                                    "Description": "SNS topic "
-                                    + topicName
-                                    + " has cross-account access.",
-                                    "Remediation": {
-                                        "Recommendation": {
-                                            "Text": "For more information on SNS best practices refer to the Amazon SNS security best practices section of the Amazon Simple Notification Service Developer Guide.",
-                                            "Url": "https://docs.aws.amazon.com/sns/latest/dg/sns-security-best-practices.html#enforce-encryption-data-in-transit",
-                                        }
-                                    },
-                                    "ProductFields": {"Product Name": "ElectricEye"},
-                                    "Resources": [
-                                        {
-                                            "Type": "AwsSnsTopic",
-                                            "Id": topicarn,
-                                            "Partition": "aws-us-gov",
-                                            "Region": awsRegion,
-                                            "Details": {
-                                                "AwsSnsTopic": {"TopicName": topicName}
-                                            },
-                                        }
-                                    ],
-                                    "Compliance": {"Status": "Failed"},
-                                    "Workflow": {"Status": "New"},
-                                    "RecordState": "Active",
-                                }
-                            ]
-                        )
-                        print(response)
-                    except Exception as e:
-                        print(e)
-
 
 def sns_auditor():
     sns_topic_encryption_check()
     sns_http_subscription_check()
-<<<<<<< HEAD
     sns_public_access_check()
     sns_cross_account_check()
 
-=======
-    sns_cross_account_check()
->>>>>>> c955e275
-
 sns_auditor()